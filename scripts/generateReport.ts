--- conflicted
+++ resolved
@@ -542,13 +542,8 @@
                 } else if (method === "extractAndLoadChunks") {
                     const [code, matcher] = args;
 
-<<<<<<< HEAD
-                    const module = Vencord.Webpack.findModuleFactory(...code);
-                    if (module) result = String(module).match(canonicalizeMatch(matcher));
-=======
                     result = await Vencord.Webpack.extractAndLoadChunks(code, matcher);
                     if (result === false) result = null;
->>>>>>> 892de536
                 } else {
                     // @ts-ignore
                     result = Vencord.Webpack[method](...args);
