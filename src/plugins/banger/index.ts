--- conflicted
+++ resolved
@@ -28,13 +28,8 @@
         {
             find: "BAN_CONFIRM_TITLE.",
             replacement: {
-<<<<<<< HEAD
-                match: /src:\i\("\d+"\)/g,
-                replace: "src: $self.settings.store.source"
-=======
                 match: /src:\i\("?\d+"?\)/g,
                 replace: "src: Vencord.Settings.plugins.BANger.source"
->>>>>>> a43d5d59
             }
         }
     ],
