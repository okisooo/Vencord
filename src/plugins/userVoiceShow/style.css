--- conflicted
+++ resolved
@@ -19,11 +19,6 @@
 
 .vc-uvs-message-indicator {
     display: inline-flex;
-<<<<<<< HEAD
-    align-items: center;
-    justify-content: center;
-=======
->>>>>>> ba593581
     top: 2.5px;
     position: relative;
 }
