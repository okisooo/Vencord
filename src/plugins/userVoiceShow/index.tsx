--- conflicted
+++ resolved
@@ -86,13 +86,8 @@
         {
             find: "null!=this.peopleListItemRef.current",
             replacement: {
-<<<<<<< HEAD
-                match: /\.actions,children:\[/,
-                replace: "$&$self.VoiceChannelIndicator({userId:this?.props?.user?.id,isActionButton:true}),"
-=======
                 match: /\.actions,children:\[(?<=isFocused:(\i).+?)/,
                 replace: "$&$self.VoiceChannelIndicator({userId:this?.props?.user?.id,isActionButton:true,shouldHighlight:$1}),"
->>>>>>> ba593581
             },
             predicate: () => settings.store.showInMemberList
         }
