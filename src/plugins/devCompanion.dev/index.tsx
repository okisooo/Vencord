--- conflicted
+++ resolved
@@ -216,11 +216,7 @@
                             results = Object.keys(search(parsedArgs[0]));
                             break;
                         case "ComponentByCode":
-<<<<<<< HEAD
-                            results = cacheFindAll(filters.componentByCode(...parsedArgs));
-=======
                             results = cacheFindAll(filters.byComponentCode(...parsedArgs));
->>>>>>> ef512e6e
                             break;
                         default:
                             return reply("Unknown Find Type " + type);
