/*
 * Vencord, a modification for Discord's desktop app
 * Copyright (c) 2022 Vendicated and contributors
 *
 * This program is free software: you can redistribute it and/or modify
 * it under the terms of the GNU General Public License as published by
 * the Free Software Foundation, either version 3 of the License, or
 * (at your option) any later version.
 *
 * This program is distributed in the hope that it will be useful,
 * but WITHOUT ANY WARRANTY; without even the implied warranty of
 * MERCHANTABILITY or FITNESS FOR A PARTICULAR PURPOSE.  See the
 * GNU General Public License for more details.
 *
 * You should have received a copy of the GNU General Public License
 * along with this program.  If not, see <https://www.gnu.org/licenses/>.
*/

<<<<<<< HEAD
import { definePluginSettings } from "@api/Settings";
import ErrorBoundary from "@components/ErrorBoundary";
import { Devs } from "@utils/constants";
import { canonicalizeMatch } from "@utils/patches";
import definePlugin, { OptionType } from "@utils/types";
import { findByProps } from "@webpack";

const UserPopoutSectionCssClasses = findByProps("section", "lastSection");
=======
import { definePluginSettings, Settings } from "@api/Settings";
import { Devs } from "@utils/constants";
import { canonicalizeMatch } from "@utils/patches";
import definePlugin, { OptionType } from "@utils/types";
>>>>>>> 44c84634

const settings = definePluginSettings({
    hide: {
        type: OptionType.BOOLEAN,
        description: "Hide notes",
        default: false,
        restartNeeded: true
    },
    noSpellCheck: {
        type: OptionType.BOOLEAN,
        description: "Disable spellcheck in notes",
        disabled: () => settings.store.hide,
        default: false
    }
});

export default definePlugin({
    name: "BetterNotesBox",
    description: "Hide notes or disable spellcheck (Configure in settings!!)",
    authors: [Devs.Ven],
    settings,

    patches: [
        {
            find: "hideNote:",
            all: true,
            // Some modules match the find but the replacement is returned untouched
            noWarn: true,
            predicate: () => settings.store.hide,
            replacement: {
                match: /hideNote:.+?(?=([,}].*?\)))/g,
                replace: (m, rest) => {
                    const destructuringMatch = rest.match(/}=.+/);
                    if (destructuringMatch) {
                        const defaultValueMatch = m.match(canonicalizeMatch(/hideNote:(\i)=!?\d/));
                        return defaultValueMatch ? `hideNote:${defaultValueMatch[1]}=!0` : m;
                    }

                    return "hideNote:!0";
                }
            }
        },
        {
            find: "Messages.NOTE_PLACEHOLDER",
            replacement: {
                match: /\.NOTE_PLACEHOLDER,/,
                replace: "$&spellCheck:!$self.noSpellCheck,"
            }
        }
    ],

    get noSpellCheck() {
        return settings.store.noSpellCheck;
    }
});<|MERGE_RESOLUTION|>--- conflicted
+++ resolved
@@ -16,21 +16,10 @@
  * along with this program.  If not, see <https://www.gnu.org/licenses/>.
 */
 
-<<<<<<< HEAD
 import { definePluginSettings } from "@api/Settings";
-import ErrorBoundary from "@components/ErrorBoundary";
 import { Devs } from "@utils/constants";
 import { canonicalizeMatch } from "@utils/patches";
 import definePlugin, { OptionType } from "@utils/types";
-import { findByProps } from "@webpack";
-
-const UserPopoutSectionCssClasses = findByProps("section", "lastSection");
-=======
-import { definePluginSettings, Settings } from "@api/Settings";
-import { Devs } from "@utils/constants";
-import { canonicalizeMatch } from "@utils/patches";
-import definePlugin, { OptionType } from "@utils/types";
->>>>>>> 44c84634
 
 const settings = definePluginSettings({
     hide: {
