--- conflicted
+++ resolved
@@ -16,11 +16,7 @@
  * along with this program.  If not, see <https://www.gnu.org/licenses/>.
 */
 
-<<<<<<< HEAD
-import { Settings } from "@api/Settings";
-=======
 import { proxyLazy } from "@utils/lazy";
->>>>>>> 591f4331
 import { findByProps, webpackDependantLazy } from "@webpack";
 import { Flux, FluxDispatcher } from "@webpack/common";
 
