--- conflicted
+++ resolved
@@ -24,13 +24,9 @@
 import { CogWheel } from "@components/Icons";
 import { Devs } from "@utils/constants";
 import definePlugin, { OptionType } from "@utils/types";
-<<<<<<< HEAD
 import { findByCode, findByProps, mapMangledModule } from "@webpack";
-=======
-import { findByCodeLazy, findByPropsLazy, mapMangledModuleLazy } from "@webpack";
 import { Menu } from "@webpack/common";
 import { Guild } from "discord-types/general";
->>>>>>> 14e11973
 
 const { updateGuildNotificationSettings } = findByProps("updateGuildNotificationSettings");
 const { toggleShowAllChannels } = mapMangledModule(".onboardExistingMember(", {
