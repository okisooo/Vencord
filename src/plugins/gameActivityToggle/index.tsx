--- conflicted
+++ resolved
@@ -23,19 +23,12 @@
 import { Devs } from "@utils/constants";
 import definePlugin, { OptionType } from "@utils/types";
 import { findComponentByCode } from "@webpack";
-<<<<<<< HEAD
-import { StatusSettingsStores } from "@webpack/common";
-=======
->>>>>>> ef512e6e
 
 import style from "./style.css?managed";
 
 const Button = findComponentByCode("Button.Sizes.NONE,disabled:");
-<<<<<<< HEAD
-=======
 
 const ShowCurrentGame = getUserSettingLazy<boolean>("status", "showCurrentGame")!;
->>>>>>> ef512e6e
 
 function makeIcon(showCurrentGame?: boolean) {
     const { oldIcon } = settings.use(["oldIcon"]);
