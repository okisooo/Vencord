/*
 * Vencord, a modification for Discord's desktop app
 * Copyright (c) 2023 Vendicated and contributors
 *
 * This program is free software: you can redistribute it and/or modify
 * it under the terms of the GNU General Public License as published by
 * the Free Software Foundation, either version 3 of the License, or
 * (at your option) any later version.
 *
 * This program is distributed in the hope that it will be useful,
 * but WITHOUT ANY WARRANTY; without even the implied warranty of
 * MERCHANTABILITY or FITNESS FOR A PARTICULAR PURPOSE.  See the
 * GNU General Public License for more details.
 *
 * You should have received a copy of the GNU General Public License
 * along with this program.  If not, see <https://www.gnu.org/licenses/>.
*/

import { findGroupChildrenByChildId, NavContextMenuPatchCallback } from "@api/ContextMenu";
import { migratePluginSettings } from "@api/Settings";
import { Devs } from "@utils/constants";
import definePlugin from "@utils/types";
<<<<<<< HEAD
import { findProp } from "@webpack";
import { ChannelStore, ContextMenuApi, i18n, UserStore } from "@webpack/common";
import { Message } from "discord-types/general";

const useMessageMenu = findProp("useMessageMenu");
=======
import { findByPropsLazy, findComponentByCodeLazy } from "@webpack";
import { ChannelStore, Clipboard, ContextMenuApi, i18n, Menu, UserStore } from "@webpack/common";
import { Message } from "discord-types/general";

const { useMessageMenu } = findByPropsLazy("useMessageMenu");
const IdIcon = findComponentByCodeLazy("M15.3 14.48c-.46.45-1.08.67-1.86.67h");
>>>>>>> 2ec5a928

function MessageMenu({ message, channel, onHeightUpdate }) {
    const canReport = message.author &&
        !(message.author.id === UserStore.getCurrentUser().id || message.author.system);

    return useMessageMenu({
        navId: "message-actions",
        ariaLabel: i18n.Messages.MESSAGE_UTILITIES_A11Y_LABEL,

        message,
        channel,
        canReport,
        onHeightUpdate,
        onClose: () => ContextMenuApi.closeContextMenu(),

        textSelection: "",
        favoriteableType: null,
        favoriteableId: null,
        favoriteableName: null,
        itemHref: void 0,
        itemSrc: void 0,
        itemSafeSrc: void 0,
        itemTextContent: void 0,

        isFullSearchContextMenu: true
    });
}

const contextMenuPatch: NavContextMenuPatchCallback = (children, props) => {
    if (props?.isFullSearchContextMenu == null) return;

    const group = findGroupChildrenByChildId("devmode-copy-id", children, true);
    group?.push(
        <Menu.MenuItem
            id={`devmode-copy-id-${props.message.author.id}`}
            label={i18n.Messages.COPY_ID_AUTHOR}
            action={() => Clipboard.copy(props.message.author.id)}
            icon={IdIcon}
        />
    );
};

migratePluginSettings("FullSearchContext", "SearchReply");
export default definePlugin({
    name: "FullSearchContext",
    description: "Makes the message context menu in message search results have all options you'd expect",
    authors: [Devs.Ven, Devs.Aria],

    patches: [{
        find: "onClick:this.handleMessageClick,",
        replacement: {
            match: /this(?=\.handleContextMenu\(\i,\i\))/,
            replace: "$self"
        }
    }],

    handleContextMenu(event: React.MouseEvent, message: Message) {
        const channel = ChannelStore.getChannel(message.channel_id);
        if (!channel) return;

        event.stopPropagation();

        ContextMenuApi.openContextMenu(event, contextMenuProps =>
            <MessageMenu
                message={message}
                channel={channel}
                onHeightUpdate={contextMenuProps.onHeightUpdate}
            />
        );
    },

    contextMenus: {
        "message-actions": contextMenuPatch
    }
});<|MERGE_RESOLUTION|>--- conflicted
+++ resolved
@@ -20,20 +20,12 @@
 import { migratePluginSettings } from "@api/Settings";
 import { Devs } from "@utils/constants";
 import definePlugin from "@utils/types";
-<<<<<<< HEAD
-import { findProp } from "@webpack";
-import { ChannelStore, ContextMenuApi, i18n, UserStore } from "@webpack/common";
+import { findComponentByCode, findProp } from "@webpack";
+import { ChannelStore, Clipboard, ContextMenuApi, i18n, Menu, UserStore } from "@webpack/common";
 import { Message } from "discord-types/general";
 
 const useMessageMenu = findProp("useMessageMenu");
-=======
-import { findByPropsLazy, findComponentByCodeLazy } from "@webpack";
-import { ChannelStore, Clipboard, ContextMenuApi, i18n, Menu, UserStore } from "@webpack/common";
-import { Message } from "discord-types/general";
-
-const { useMessageMenu } = findByPropsLazy("useMessageMenu");
-const IdIcon = findComponentByCodeLazy("M15.3 14.48c-.46.45-1.08.67-1.86.67h");
->>>>>>> 2ec5a928
+const IdIcon = findComponentByCode("M15.3 14.48c-.46.45-1.08.67-1.86.67h");
 
 function MessageMenu({ message, channel, onHeightUpdate }) {
     const canReport = message.author &&
