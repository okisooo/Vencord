/*
 * Vencord, a modification for Discord's desktop app
 * Copyright (c) 2022 Vendicated and contributors
 *
 * This program is free software: you can redistribute it and/or modify
 * it under the terms of the GNU General Public License as published by
 * the Free Software Foundation, either version 3 of the License, or
 * (at your option) any later version.
 *
 * This program is distributed in the hope that it will be useful,
 * but WITHOUT ANY WARRANTY; without even the implied warranty of
 * MERCHANTABILITY or FITNESS FOR A PARTICULAR PURPOSE.  See the
 * GNU General Public License for more details.
 *
 * You should have received a copy of the GNU General Public License
 * along with this program.  If not, see <https://www.gnu.org/licenses/>.
*/

import { definePluginSettings } from "@api/Settings";
import { Devs } from "@utils/constants";
import { Logger } from "@utils/Logger";
import definePlugin, { OptionType, StartAt } from "@utils/types";
import { WebpackRequire } from "webpack";

const settings = definePluginSettings({
    disableAnalytics: {
        type: OptionType.BOOLEAN,
        description: "Disable Discord's tracking (analytics/'science')",
        default: true,
        restartNeeded: true
    }
});

export default definePlugin({
    name: "NoTrack",
    description: "Disable Discord's tracking (analytics/'science'), metrics and Sentry crash reporting",
    authors: [Devs.Cyn, Devs.Ven, Devs.Nuckyz, Devs.Arrow],
    required: true,

    settings,

    patches: [
        {
            find: "AnalyticsActionHandlers.handle",
            predicate: () => settings.store.disableAnalytics,
            replacement: {
                match: /^.+$/,
                replace: "()=>{}",
            },
        },
        {
            find: ".METRICS,",
            replacement: [
                {
                    match: /this\._intervalId=/,
                    replace: "this._intervalId=void 0&&"
                },
                {
                    match: /(?:increment|distribution)\(\i(?:,\i)?\){/g,
                    replace: "$&return;"
                }
            ]
        },
        {
            find: ".installedLogHooks)",
            replacement: {
                // if getDebugLogging() returns false, the hooks don't get installed.
                match: "getDebugLogging(){",
                replace: "getDebugLogging(){return false;"
            }
        },
    ],

    startAt: StartAt.Init,
    start() {
        // Sentry is initialized in its own WebpackInstance.
        // It has everything it needs preloaded, so, it doesn't include any chunk loading functionality.
        // Because of that, its WebpackInstance doesnt export wreq.m or wreq.c

        // To circuvent this and disable Sentry we are gonna hook when wreq.g of its WebpackInstance is set.
        // When that happens we are gonna obtain a reference to its internal module cache (wreq.c) and proxy its prototype,
        // so, when the first require to initialize the Sentry is attempted, we are gonna forcefully throw an error and abort everything.
        Object.defineProperty(Function.prototype, "g", {
            configurable: true,

            set(this: WebpackRequire, globalObj: WebpackRequire["g"]) {
                Object.defineProperty(this, "g", {
                    value: globalObj,
                    configurable: true,
                    enumerable: true,
                    writable: true
                });

                // Ensure this is most likely the Sentry WebpackInstance.
                // Function.g is a very generic property and is not uncommon for another WebpackInstance (or even a React component: <g></g>) to include it
                const { stack } = new Error();
                if (!(stack?.includes("discord.com") || stack?.includes("discordapp.com")) || !String(this).includes("exports:{}") || this.c != null) {
                    return;
                }

                const assetPath = stack?.match(/\/assets\/.+?\.js/)?.[0];
                if (!assetPath) {
                    return;
                }

                const srcRequest = new XMLHttpRequest();
                srcRequest.open("GET", assetPath, false);
                srcRequest.send();

                // Final condition to see if this is the Sentry WebpackInstance
                if (!srcRequest.responseText.includes("window.DiscordSentry=")) {
                    return;
                }

                const cacheExtractSym = Symbol("vencord.cacheExtract");
                Object.defineProperty(Object.prototype, cacheExtractSym, {
                    configurable: true,

<<<<<<< HEAD
                    get(this: WebpackRequire["c"]) {
                        // One more condition to check if this is the Sentry WebpackInstance
                        if (Array.isArray(this)) {
                            return { exports: {} };
                        }

=======
                    get() {
>>>>>>> 5a85d6e7
                        new Logger("NoTrack", "#8caaee").info("Disabling Sentry by proxying its WebpackInstance cache");
                        Object.setPrototypeOf(this, new Proxy(this, {
                            get() {
                                throw new Error("Sentry successfully disabled");
                            }
                        }));

                        Reflect.deleteProperty(Function.prototype, "g");
                        Reflect.deleteProperty(Object.prototype, cacheExtractSym);
                        Reflect.deleteProperty(window, "DiscordSentry");

                        return { exports: {} };
                    }
                });

                // WebpackRequire our fake module id
                this(cacheExtractSym);
            }
        });

        Object.defineProperty(window, "DiscordSentry", {
            configurable: true,

            set() {
                new Logger("NoTrack", "#8caaee").error("Failed to disable Sentry. Falling back to deleting window.DiscordSentry");
<<<<<<< HEAD
=======

>>>>>>> 5a85d6e7
                Reflect.deleteProperty(Function.prototype, "g");
                Reflect.deleteProperty(window, "DiscordSentry");
            }
        });
    }
});<|MERGE_RESOLUTION|>--- conflicted
+++ resolved
@@ -116,16 +116,7 @@
                 Object.defineProperty(Object.prototype, cacheExtractSym, {
                     configurable: true,
 
-<<<<<<< HEAD
                     get(this: WebpackRequire["c"]) {
-                        // One more condition to check if this is the Sentry WebpackInstance
-                        if (Array.isArray(this)) {
-                            return { exports: {} };
-                        }
-
-=======
-                    get() {
->>>>>>> 5a85d6e7
                         new Logger("NoTrack", "#8caaee").info("Disabling Sentry by proxying its WebpackInstance cache");
                         Object.setPrototypeOf(this, new Proxy(this, {
                             get() {
@@ -151,10 +142,7 @@
 
             set() {
                 new Logger("NoTrack", "#8caaee").error("Failed to disable Sentry. Falling back to deleting window.DiscordSentry");
-<<<<<<< HEAD
-=======
 
->>>>>>> 5a85d6e7
                 Reflect.deleteProperty(Function.prototype, "g");
                 Reflect.deleteProperty(window, "DiscordSentry");
             }
