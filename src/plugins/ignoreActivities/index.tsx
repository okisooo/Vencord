--- conflicted
+++ resolved
@@ -26,16 +26,12 @@
     type: ActivitiesTypes;
 }
 
-<<<<<<< HEAD
-const RunningGameStore = findStore("RunningGameStore");
-=======
 const enum FilterMode {
     Whitelist,
     Blacklist
 }
 
-const RunningGameStore = findStoreLazy("RunningGameStore");
->>>>>>> e473a57c
+const RunningGameStore = findStore("RunningGameStore");
 
 const ShowCurrentGame = getUserSettingLazy("status", "showCurrentGame");
 
