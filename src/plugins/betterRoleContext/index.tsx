/*
 * Vencord, a Discord client mod
 * Copyright (c) 2024 Vendicated and contributors
 * SPDX-License-Identifier: GPL-3.0-or-later
 */

import { definePluginSettings } from "@api/Settings";
<<<<<<< HEAD
import { getUserSettingDefinitionLazy } from "@api/UserSettingDefinitions";
=======
import { getUserSettingLazy } from "@api/UserSettings";
>>>>>>> 7dc1d4c4
import { ImageIcon } from "@components/Icons";
import { Devs } from "@utils/constants";
import { getCurrentGuild, openImageModal } from "@utils/discord";
import definePlugin, { OptionType } from "@utils/types";
import { findByProps } from "@webpack";
import { Clipboard, GuildStore, Menu, PermissionStore } from "@webpack/common";

const GuildSettingsActions = findByProps("open", "selectRole", "updateGuild");

<<<<<<< HEAD
const DeveloperMode = getUserSettingDefinitionLazy("appearance", "developerMode")!;
=======
const DeveloperMode = getUserSettingLazy("appearance", "developerMode")!;
>>>>>>> 7dc1d4c4

function PencilIcon() {
    return (
        <svg
            role="img"
            width="18"
            height="18"
            fill="none"
            viewBox="0 0 24 24"
        >
            <path fill="currentColor" d="m13.96 5.46 4.58 4.58a1 1 0 0 0 1.42 0l1.38-1.38a2 2 0 0 0 0-2.82l-3.18-3.18a2 2 0 0 0-2.82 0l-1.38 1.38a1 1 0 0 0 0 1.42ZM2.11 20.16l.73-4.22a3 3 0 0 1 .83-1.61l7.87-7.87a1 1 0 0 1 1.42 0l4.58 4.58a1 1 0 0 1 0 1.42l-7.87 7.87a3 3 0 0 1-1.6.83l-4.23.73a1.5 1.5 0 0 1-1.73-1.73Z" />
        </svg>
    );
}

function AppearanceIcon() {
    return (
        <svg width="18" height="18" viewBox="0 0 24 24">
            <path fill="currentColor" d="M 12,0 C 5.3733333,0 0,5.3733333 0,12 c 0,6.626667 5.3733333,12 12,12 1.106667,0 2,-0.893333 2,-2 0,-0.52 -0.2,-0.986667 -0.52,-1.346667 -0.306667,-0.346666 -0.506667,-0.813333 -0.506667,-1.32 0,-1.106666 0.893334,-2 2,-2 h 2.36 C 21.013333,17.333333 24,14.346667 24,10.666667 24,4.7733333 18.626667,0 12,0 Z M 4.6666667,12 c -1.1066667,0 -2,-0.893333 -2,-2 0,-1.1066667 0.8933333,-2 2,-2 1.1066666,0 2,0.8933333 2,2 0,1.106667 -0.8933334,2 -2,2 z M 8.666667,6.6666667 c -1.106667,0 -2.0000003,-0.8933334 -2.0000003,-2 0,-1.1066667 0.8933333,-2 2.0000003,-2 1.106666,0 2,0.8933333 2,2 0,1.1066666 -0.893334,2 -2,2 z m 6.666666,0 c -1.106666,0 -2,-0.8933334 -2,-2 0,-1.1066667 0.893334,-2 2,-2 1.106667,0 2,0.8933333 2,2 0,1.1066666 -0.893333,2 -2,2 z m 4,5.3333333 c -1.106666,0 -2,-0.893333 -2,-2 0,-1.1066667 0.893334,-2 2,-2 1.106667,0 2,0.8933333 2,2 0,1.106667 -0.893333,2 -2,2 z" />
        </svg>
    );
}

const settings = definePluginSettings({
    roleIconFileFormat: {
        type: OptionType.SELECT,
        description: "File format to use when viewing role icons",
        options: [
            {
                label: "png",
                value: "png",
                default: true
            },
            {
                label: "webp",
                value: "webp",
            },
            {
                label: "jpg",
                value: "jpg"
            }
        ]
    }
});

export default definePlugin({
    name: "BetterRoleContext",
    description: "Adds options to copy role color / edit role / view role icon when right clicking roles in the user profile",
    authors: [Devs.Ven, Devs.goodbee],
<<<<<<< HEAD
    dependencies: ["UserSettingDefinitionsAPI"],
=======
    dependencies: ["UserSettingsAPI"],
>>>>>>> 7dc1d4c4

    settings,

    start() {
        // DeveloperMode needs to be enabled for the context menu to be shown
        DeveloperMode.updateSetting(true);
    },

    contextMenus: {
        "dev-context"(children, { id }: { id: string; }) {
            const guild = getCurrentGuild();
            if (!guild) return;

            const role = GuildStore.getRole(guild.id, id);
            if (!role) return;

            if (role.colorString) {
                children.push(
                    <Menu.MenuItem
                        id="vc-copy-role-color"
                        label="Copy Role Color"
                        action={() => Clipboard.copy(role.colorString!)}
                        icon={AppearanceIcon}
                    />
                );
            }

            if (role.icon) {
                children.push(
                    <Menu.MenuItem
                        id="vc-view-role-icon"
                        label="View Role Icon"
                        action={() => {
                            openImageModal(`${location.protocol}//${window.GLOBAL_ENV.CDN_HOST}/role-icons/${role.id}/${role.icon}.${settings.store.roleIconFileFormat}`);
                        }}
                        icon={ImageIcon}
                    />

                );
            }

            if (PermissionStore.getGuildPermissionProps(guild).canManageRoles) {
                children.push(
                    <Menu.MenuItem
                        id="vc-edit-role"
                        label="Edit Role"
                        action={async () => {
                            await GuildSettingsActions.open(guild.id, "ROLES");
                            GuildSettingsActions.selectRole(id);
                        }}
                        icon={PencilIcon}
                    />
                );
            }
        }
    }
});<|MERGE_RESOLUTION|>--- conflicted
+++ resolved
@@ -5,11 +5,7 @@
  */
 
 import { definePluginSettings } from "@api/Settings";
-<<<<<<< HEAD
-import { getUserSettingDefinitionLazy } from "@api/UserSettingDefinitions";
-=======
 import { getUserSettingLazy } from "@api/UserSettings";
->>>>>>> 7dc1d4c4
 import { ImageIcon } from "@components/Icons";
 import { Devs } from "@utils/constants";
 import { getCurrentGuild, openImageModal } from "@utils/discord";
@@ -19,11 +15,7 @@
 
 const GuildSettingsActions = findByProps("open", "selectRole", "updateGuild");
 
-<<<<<<< HEAD
-const DeveloperMode = getUserSettingDefinitionLazy("appearance", "developerMode")!;
-=======
 const DeveloperMode = getUserSettingLazy("appearance", "developerMode")!;
->>>>>>> 7dc1d4c4
 
 function PencilIcon() {
     return (
@@ -73,11 +65,7 @@
     name: "BetterRoleContext",
     description: "Adds options to copy role color / edit role / view role icon when right clicking roles in the user profile",
     authors: [Devs.Ven, Devs.goodbee],
-<<<<<<< HEAD
-    dependencies: ["UserSettingDefinitionsAPI"],
-=======
     dependencies: ["UserSettingsAPI"],
->>>>>>> 7dc1d4c4
 
     settings,
 
