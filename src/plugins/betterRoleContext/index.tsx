--- conflicted
+++ resolved
@@ -10,13 +10,8 @@
 import { Devs } from "@utils/constants";
 import { getCurrentGuild, openImageModal } from "@utils/discord";
 import definePlugin, { OptionType } from "@utils/types";
-<<<<<<< HEAD
 import { findByProps } from "@webpack";
-import { Clipboard, GuildStore, Menu, PermissionStore, TextAndImagesSettingsStores } from "@webpack/common";
-=======
-import { findByPropsLazy } from "@webpack";
 import { Clipboard, GuildStore, Menu, PermissionStore } from "@webpack/common";
->>>>>>> a43d5d59
 
 const GuildSettingsActions = findByProps("open", "selectRole", "updateGuild");
 
