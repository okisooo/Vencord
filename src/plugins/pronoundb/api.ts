--- conflicted
+++ resolved
@@ -18,13 +18,8 @@
 
 import { getCurrentChannel } from "@utils/discord";
 import { useAwaiter } from "@utils/react";
-<<<<<<< HEAD
 import { findStore } from "@webpack";
-import { UserProfileStore } from "@webpack/common";
-=======
-import { findStoreLazy } from "@webpack";
 import { UserProfileStore, UserStore } from "@webpack/common";
->>>>>>> 409f47bf
 
 import { settings } from "./settings";
 import { PronounMapping, Pronouns, PronounsCache, PronounSets, PronounsFormat, PronounSource, PronounsResponse } from "./types";
