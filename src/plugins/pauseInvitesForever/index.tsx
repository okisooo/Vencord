/*
 * Vencord, a modification for Discord's desktop app
 * Copyright (c) 2023 Vendicated and contributors
 *
 * This program is free software: you can redistribute it and/or modify
 * it under the terms of the GNU General Public License as published by
 * the Free Software Foundation, either version 3 of the License, or
 * (at your option) any later version.
 *
 * This program is distributed in the hope that it will be useful,
 * but WITHOUT ANY WARRANTY; without even the implied warranty of
 * MERCHANTABILITY or FITNESS FOR A PARTICULAR PURPOSE.  See the
 * GNU General Public License for more details.
 *
 * You should have received a copy of the GNU General Public License
 * along with this program.  If not, see <https://www.gnu.org/licenses/>.
*/

import ErrorBoundary from "@components/ErrorBoundary";
import { Devs } from "@utils/constants";
import definePlugin from "@utils/types";
<<<<<<< HEAD
import { findByProps } from "@webpack";
import { GuildStore, i18n, RestAPI } from "@webpack/common";

const { InvitesDisabledExperiment } = findByProps("InvitesDisabledExperiment");
=======
import { findByPropsLazy } from "@webpack";
import { GuildStore, i18n, RestAPI } from "@webpack/common";

const { InvitesDisabledExperiment } = findByPropsLazy("InvitesDisabledExperiment");
>>>>>>> bd88625d

export default definePlugin({
    name: "PauseInvitesForever",
    tags: ["DisableInvitesForever"],
    description: "Brings back the option to pause invites indefinitely that stupit Discord removed.",
    authors: [Devs.Dolfies, Devs.amia],

    patches: [
        {
            find: "Messages.GUILD_INVITE_DISABLE_ACTION_SHEET_DESCRIPTION",
            replacement: [{
                match: /children:\i\.\i\.\i\.GUILD_INVITE_DISABLE_ACTION_SHEET_DESCRIPTION/,
                replace: "children: $self.renderInvitesLabel(arguments[0].guildId, setChecked)",
            },
            {
                match: /(\i\.hasDMsDisabled\)\(\i\),\[\i,(\i)\]=\i\.useState\(\i\))/,
                replace: "$1,setChecked=$2"
            }]
        }
    ],

    showDisableInvites(guildId: string) {
        // Once the experiment is removed, this should keep working
        const { enableInvitesDisabled } = InvitesDisabledExperiment?.getCurrentConfig?.({ guildId }) ?? { enableInvitesDisabled: true };
        // @ts-ignore
        return enableInvitesDisabled && !GuildStore.getGuild(guildId).hasFeature("INVITES_DISABLED");
    },

    disableInvites(guildId: string) {
        const guild = GuildStore.getGuild(guildId);
        const features = [...guild.features, "INVITES_DISABLED"];
        RestAPI.patch({
            url: `/guilds/${guild.id}`,
            body: { features },
        });
    },

    renderInvitesLabel(guildId: string, setChecked: Function) {
        return (
<<<<<<< HEAD
            <div>
                {i18n.Messages.GUILD_INVITE_DISABLE_ACTION_SHEET_DESCRIPTION}
                {this.showDisableInvites(guildId) && <a role="button" onClick={() => {
                    setChecked(true);
                    this.disableInvites(guildId);
                }}> Pause Indefinitely.</a>}
            </div>
=======
            <ErrorBoundary noop>
                <div>
                    {i18n.Messages.GUILD_INVITE_DISABLE_ACTION_SHEET_DESCRIPTION}
                    {this.showDisableInvites(guildId) && <a role="button" onClick={() => {
                        setChecked(true);
                        this.disableInvites(guildId);
                    }}> Pause Indefinitely.</a>}
                </div>
            </ErrorBoundary>
>>>>>>> bd88625d
        );
    }
});<|MERGE_RESOLUTION|>--- conflicted
+++ resolved
@@ -19,17 +19,10 @@
 import ErrorBoundary from "@components/ErrorBoundary";
 import { Devs } from "@utils/constants";
 import definePlugin from "@utils/types";
-<<<<<<< HEAD
 import { findByProps } from "@webpack";
 import { GuildStore, i18n, RestAPI } from "@webpack/common";
 
 const { InvitesDisabledExperiment } = findByProps("InvitesDisabledExperiment");
-=======
-import { findByPropsLazy } from "@webpack";
-import { GuildStore, i18n, RestAPI } from "@webpack/common";
-
-const { InvitesDisabledExperiment } = findByPropsLazy("InvitesDisabledExperiment");
->>>>>>> bd88625d
 
 export default definePlugin({
     name: "PauseInvitesForever",
@@ -69,15 +62,6 @@
 
     renderInvitesLabel(guildId: string, setChecked: Function) {
         return (
-<<<<<<< HEAD
-            <div>
-                {i18n.Messages.GUILD_INVITE_DISABLE_ACTION_SHEET_DESCRIPTION}
-                {this.showDisableInvites(guildId) && <a role="button" onClick={() => {
-                    setChecked(true);
-                    this.disableInvites(guildId);
-                }}> Pause Indefinitely.</a>}
-            </div>
-=======
             <ErrorBoundary noop>
                 <div>
                     {i18n.Messages.GUILD_INVITE_DISABLE_ACTION_SHEET_DESCRIPTION}
@@ -87,7 +71,6 @@
                     }}> Pause Indefinitely.</a>}
                 </div>
             </ErrorBoundary>
->>>>>>> bd88625d
         );
     }
 });