--- conflicted
+++ resolved
@@ -585,15 +585,13 @@
         name: "jamesbt365",
         id: 158567567487795200n,
     },
-<<<<<<< HEAD
+    samsam: {
+        name: "samsam",
+        id: 836452332387565589n,
+    },
     okiso: {
         name: "okiso",
         id: 274178934143451137n,
-=======
-    samsam: {
-        name: "samsam",
-        id: 836452332387565589n,
->>>>>>> fcf8690d
     },
 } satisfies Record<string, Dev>);
 
