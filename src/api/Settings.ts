/*
 * Vencord, a modification for Discord's desktop app
 * Copyright (c) 2022 Vendicated and contributors
 *
 * This program is free software: you can redistribute it and/or modify
 * it under the terms of the GNU General Public License as published by
 * the Free Software Foundation, either version 3 of the License, or
 * (at your option) any later version.
 *
 * This program is distributed in the hope that it will be useful,
 * but WITHOUT ANY WARRANTY; without even the implied warranty of
 * MERCHANTABILITY or FITNESS FOR A PARTICULAR PURPOSE.  See the
 * GNU General Public License for more details.
 *
 * You should have received a copy of the GNU General Public License
 * along with this program.  If not, see <https://www.gnu.org/licenses/>.
*/

import { debounce } from "@utils/debounce";
import { localStorage } from "@utils/localStorage";
import { Logger } from "@utils/Logger";
import { mergeDefaults } from "@utils/misc";
import { putCloudSettings } from "@utils/settingsSync";
import { DefinedSettings, OptionType, SettingsChecks, SettingsDefinition } from "@utils/types";
import { React } from "@webpack/common";

import plugins from "~plugins";

const logger = new Logger("Settings");
export interface Settings {
    notifyAboutUpdates: boolean;
    autoUpdate: boolean;
    autoUpdateNotification: boolean,
    useQuickCss: boolean;
    enableReactDevtools: boolean;
    themeLinks: string[];
    enabledThemes: string[];
    frameless: boolean;
    transparent: boolean;
    winCtrlQ: boolean;
    macosTranslucency: boolean;
    disableMinSize: boolean;
    winNativeTitleBar: boolean;
    plugins: {
        [plugin: string]: {
            enabled: boolean;
            [setting: string]: any;
        };
    };

    notifications: {
        timeout: number;
        position: "top-right" | "bottom-right";
        useNative: "always" | "never" | "not-focused";
        logLimit: number;
    };

    cloud: {
        authenticated: boolean;
        url: string;
        settingsSync: boolean;
        settingsSyncVersion: number;
    };

    userCssVars: {
        [fileName: string]: {
            [varName: string]: string;
        };
    };
}

const DefaultSettings: Settings = {
    notifyAboutUpdates: true,
    autoUpdate: false,
    autoUpdateNotification: true,
    useQuickCss: true,
    themeLinks: [],
    enabledThemes: [],
    enableReactDevtools: false,
    frameless: false,
    transparent: false,
    winCtrlQ: false,
    macosTranslucency: false,
    disableMinSize: false,
    winNativeTitleBar: false,
    plugins: {},

    notifications: {
        timeout: 5000,
        position: "bottom-right",
        useNative: "not-focused",
        logLimit: 50
    },

    cloud: {
        authenticated: false,
        url: "https://api.vencord.dev/",
        settingsSync: false,
        settingsSyncVersion: 0
    },

    userCssVars: {}
};

try {
    var settings = JSON.parse(VencordNative.settings.get()) as Settings;
    mergeDefaults(settings, DefaultSettings);
} catch (err) {
    var settings = mergeDefaults({} as Settings, DefaultSettings);
    logger.error("An error occurred while loading the settings. Corrupt settings file?\n", err);
}

const saveSettingsOnFrequentAction = debounce(async () => {
    if (Settings.cloud.settingsSync && Settings.cloud.authenticated) {
        await putCloudSettings();
        delete localStorage.Vencord_settingsDirty;
    }
}, 60_000);

type SubscriptionCallback = ((newValue: any, path: string) => void) & { _paths?: Array<string>; _exact?: boolean; };
const subscriptions = new Set<SubscriptionCallback>();

const proxyCache = {} as Record<string, any>;

// Wraps the passed settings object in a Proxy to nicely handle change listeners and default values
function makeProxy(settings: any, root = settings, path = ""): Settings {
    return proxyCache[path] ??= new Proxy(settings, {
        get(target, p: string) {
            const v = target[p];

            // using "in" is important in the following cases to properly handle falsy or nullish values
            if (!(p in target)) {
                // Return empty for plugins with no settings
                if (path === "plugins" && p in plugins)
                    return target[p] = makeProxy({
                        enabled: plugins[p].required ?? plugins[p].enabledByDefault ?? false
                    }, root, `plugins.${p}`);

                // Since the property is not set, check if this is a plugin's setting and if so, try to resolve
                // the default value.
                if (path.startsWith("plugins.")) {
                    const plugin = path.slice("plugins.".length);
                    if (plugin in plugins) {
                        const setting = plugins[plugin].options?.[p];
                        if (!setting) return v;
                        if ("default" in setting)
                            // normal setting with a default value
                            return (target[p] = setting.default);
                        if (setting.type === OptionType.SELECT) {
                            const def = setting.options.find(o => o.default);
                            if (def)
                                target[p] = def.value;
                            return def?.value;
                        }
                    }
                }
                return v;
            }

            // Recursively proxy Objects with the updated property path
            if (typeof v === "object" && !Array.isArray(v) && v !== null)
                return makeProxy(v, root, `${path}${path && "."}${p}`);

            // primitive or similar, no need to proxy further
            return v;
        },

        set(target, p: string, v) {
            // avoid unnecessary updates to React Components and other listeners
            if (target[p] === v) return true;

            target[p] = v;
            // Call any listeners that are listening to a setting of this path
            const setPath = `${path}${path && "."}${p}`;
            delete proxyCache[setPath];
            for (const subscription of subscriptions) {
                if (
                    !subscription._paths ||
                    (subscription._exact
                        ? subscription._paths.includes(setPath)
                        : subscription._paths.some(p => setPath.startsWith(p)))
                ) {
                    subscription(v, setPath);
                }
            }
            // And don't forget to persist the settings!
            PlainSettings.cloud.settingsSyncVersion = Date.now();
            localStorage.Vencord_settingsDirty = true;
            saveSettingsOnFrequentAction();
            VencordNative.settings.set(JSON.stringify(root, null, 4));
            return true;
        }
    });
}

/**
 * Same as {@link Settings} but unproxied. You should treat this as readonly,
 * as modifying properties on this will not save to disk or call settings
 * listeners.
 * WARNING: default values specified in plugin.options will not be ensured here. In other words,
 * settings for which you specified a default value may be uninitialised. If you need proper
 * handling for default values, use {@link Settings}
 */
export const PlainSettings = settings;
/**
 * A smart settings object. Altering props automagically saves
 * the updated settings to disk.
 * This recursively proxies objects. If you need the object non proxied, use {@link PlainSettings}
 */
export const Settings = makeProxy(settings);

/**
 * Settings hook for React components. Returns a smart settings
 * object that automagically triggers a rerender if any properties
 * are altered
 * @param paths An optional list of paths to whitelist for rerenders
 * @returns Settings
 */
// TODO: Representing paths as essentially "string[].join('.')" wont allow dots in paths, change to "paths?: string[][]" later
export function useSettings(paths?: UseSettings<Settings>[], exact = true) {
    const [, forceUpdate] = React.useReducer(() => ({}), {});

    const onUpdate: SubscriptionCallback = paths
        ? (value, path) =>
            (exact
                ? paths.includes(path as UseSettings<Settings>)
                : paths.some(p => path.startsWith(p))) && forceUpdate()
        : forceUpdate;

    React.useEffect(() => {
        subscriptions.add(onUpdate);
        return () => void subscriptions.delete(onUpdate);
    }, []);

    return Settings;
}

// Resolves a possibly nested prop in the form of "some.nested.prop" to type of T.some.nested.prop
type ResolvePropDeep<T, P> = P extends "" ? T :
    P extends `${infer Pre}.${infer Suf}` ?
    Pre extends keyof T ? ResolvePropDeep<T[Pre], Suf> : never : P extends keyof T ? T[P] : never;

/**
 * Add a settings listener that will be invoked whenever the desired setting is updated
 * @param path Path to the setting that you want to watch, for example "plugins.Unindent.enabled" will fire your callback
 *             whenever Unindent is toggled. Pass an empty string to get notified for all changes
 * @param onUpdate Callback function whenever a setting matching path is updated. It gets passed the new value and the path
 *                 to the updated setting. This path will be the same as your path argument, unless it was an empty string.
 *
 * @example addSettingsListener("", (newValue, path) => console.log(`${path} is now ${newValue}`))
 *          addSettingsListener("plugins.Unindent.enabled", v => console.log("Unindent is now", v ? "enabled" : "disabled"))
 */
<<<<<<< HEAD
export function addSettingsListener<Path extends keyof Settings>(path: Path, onUpdate: (newValue: Settings[Path], path: Path) => void, exact?: boolean): void;
export function addSettingsListener<Path extends string>(path: Path, onUpdate: (newValue: Path extends "" ? any : ResolvePropDeep<Settings, Path>, path: Path extends "" ? string : Path) => void, exact?: boolean): void;
export function addSettingsListener(path: string, onUpdate: (newValue: any, path: string) => void, exact = true) {
    ((onUpdate as SubscriptionCallback)._paths ??= []).push(path);
    (onUpdate as SubscriptionCallback)._exact = exact;
=======
export function addSettingsListener<Path extends keyof Settings>(path: Path, onUpdate: (newValue: Settings[Path], path: Path) => void): void;
export function addSettingsListener<Path extends string>(path: Path, onUpdate: (newValue: Path extends "" ? any : ResolvePropDeep<Settings, Path>, path: Path extends "" ? string : Path) => void): void;
export function addSettingsListener(path: string, onUpdate: (newValue: any, path: string) => void) {
    if (path)
        ((onUpdate as SubscriptionCallback)._paths ??= []).push(path);
>>>>>>> 188d12d1
    subscriptions.add(onUpdate);
}

export function migratePluginSettings(name: string, ...oldNames: string[]) {
    const { plugins } = settings;
    if (name in plugins) return;

    for (const oldName of oldNames) {
        if (oldName in plugins) {
            logger.info(`Migrating settings from old name ${oldName} to ${name}`);
            plugins[name] = plugins[oldName];
            delete plugins[oldName];
            VencordNative.settings.set(JSON.stringify(settings, null, 4));
            break;
        }
    }
}

export function definePluginSettings<
    Def extends SettingsDefinition,
    Checks extends SettingsChecks<Def>,
    PrivateSettings extends object = {}
>(def: Def, checks?: Checks) {
    const definedSettings: DefinedSettings<Def, Checks, PrivateSettings> = {
        get store() {
            if (!definedSettings.pluginName) throw new Error("Cannot access settings before plugin is initialized");
            return Settings.plugins[definedSettings.pluginName] as any;
        },
        use: settings => useSettings(
            settings?.map(name => `plugins.${definedSettings.pluginName}.${name}`) as UseSettings<Settings>[]
        ).plugins[definedSettings.pluginName] as any,
        def,
        checks: checks ?? {} as any,
        pluginName: "",

        withPrivateSettings<T extends object>() {
            return this as DefinedSettings<Def, Checks, T>;
        }
    };

    return definedSettings;
}

type UseSettings<T extends object> = ResolveUseSettings<T>[keyof T];

type ResolveUseSettings<T extends object> = {
    [Key in keyof T]:
    Key extends string
    ? T[Key] extends Record<string, unknown>
    // @ts-ignore "Type instantiation is excessively deep and possibly infinite"
    ? UseSettings<T[Key]> extends string ? `${Key}.${UseSettings<T[Key]>}` : never
    : Key
    : never;
};<|MERGE_RESOLUTION|>--- conflicted
+++ resolved
@@ -250,19 +250,12 @@
  * @example addSettingsListener("", (newValue, path) => console.log(`${path} is now ${newValue}`))
  *          addSettingsListener("plugins.Unindent.enabled", v => console.log("Unindent is now", v ? "enabled" : "disabled"))
  */
-<<<<<<< HEAD
 export function addSettingsListener<Path extends keyof Settings>(path: Path, onUpdate: (newValue: Settings[Path], path: Path) => void, exact?: boolean): void;
 export function addSettingsListener<Path extends string>(path: Path, onUpdate: (newValue: Path extends "" ? any : ResolvePropDeep<Settings, Path>, path: Path extends "" ? string : Path) => void, exact?: boolean): void;
 export function addSettingsListener(path: string, onUpdate: (newValue: any, path: string) => void, exact = true) {
-    ((onUpdate as SubscriptionCallback)._paths ??= []).push(path);
-    (onUpdate as SubscriptionCallback)._exact = exact;
-=======
-export function addSettingsListener<Path extends keyof Settings>(path: Path, onUpdate: (newValue: Settings[Path], path: Path) => void): void;
-export function addSettingsListener<Path extends string>(path: Path, onUpdate: (newValue: Path extends "" ? any : ResolvePropDeep<Settings, Path>, path: Path extends "" ? string : Path) => void): void;
-export function addSettingsListener(path: string, onUpdate: (newValue: any, path: string) => void) {
     if (path)
         ((onUpdate as SubscriptionCallback)._paths ??= []).push(path);
->>>>>>> 188d12d1
+    (onUpdate as SubscriptionCallback)._exact = exact;
     subscriptions.add(onUpdate);
 }
 
