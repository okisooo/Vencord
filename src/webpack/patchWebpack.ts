/*
 * Vencord, a Discord client mod
 * Copyright (c) 2024 Vendicated, Nuckyz, and contributors
 * SPDX-License-Identifier: GPL-3.0-or-later
 */

import { Settings } from "@api/Settings";
import { makeLazy } from "@utils/lazy";
import { Logger } from "@utils/Logger";
import { interpolateIfDefined } from "@utils/misc";
import { PatchReplacement } from "@utils/types";

import { traceFunctionWithResults } from "../debug/Tracer";
import { patches } from "../plugins";
<<<<<<< HEAD
import { _initWebpack, AnyModuleFactory, AnyWebpackRequire, factoryListeners, findModuleId, ModuleExports, moduleListeners, waitForSubscriptions, WebpackRequire, WrappedModuleFactory, wreq } from ".";
=======
import { _initWebpack, _shouldIgnoreModule, beforeInitListeners, factoryListeners, moduleListeners, subscriptions, wreq } from ".";
>>>>>>> 1eff1a02

const logger = new Logger("WebpackInterceptor", "#8caaee");

/** A set with all the Webpack instances */
export const allWebpackInstances = new Set<AnyWebpackRequire>();
export const patchTimings = [] as Array<[plugin: string, moduleId: PropertyKey, match: string | RegExp, totalTime: number]>;

/** Whether we tried to fallback to factory WebpackRequire, or disabled patches */
let wreqFallbackApplied = false;
/** Whether we should be patching factories.
 *
 * This should be disabled if we start searching for the module to get the build number, and then resumed once it's done.
 * */
let shouldPatchFactories = true;

const getBuildNumber = makeLazy(() => {
    try {
        shouldPatchFactories = false;

        const hardcodedModuleAttempt = wreq(128014)?.b;
        if (typeof hardcodedModuleAttempt === "function" && typeof hardcodedModuleAttempt() === "number") {
            return hardcodedModuleAttempt() as number;
        }

        const moduleId = findModuleId("Trying to open a changelog for an invalid build number");
        if (moduleId == null) {
            return -1;
        }

        const exports = Object.values<ModuleExports>(wreq(moduleId));
        if (exports.length !== 1 || typeof exports[0] !== "function") {
            return -1;
        }

        const buildNumber = exports[0]();
        return typeof buildNumber === "number" ? buildNumber : -1;
    } catch {
        return -1;
    } finally {
        shouldPatchFactories = true;
    }
});

type Define = typeof Reflect.defineProperty;
const define: Define = (target, p, attributes) => {
    if (Object.hasOwn(attributes, "value")) {
        attributes.writable = true;
    }

    return Reflect.defineProperty(target, p, {
        configurable: true,
        enumerable: true,
        ...attributes
    });
};

// wreq.m is the Webpack object containing module factories. It is pre-populated with module factories, and is also populated via webpackGlobal.push
// We use this setter to intercept when wreq.m is defined and apply the patching in its module factories.
// We wrap wreq.m with our proxy, which is responsible for patching the module factories when they are set, or definining getters for the patched versions.

// If this is the main Webpack, we also set up the internal references to WebpackRequire.
define(Function.prototype, "m", {
    enumerable: false,

    set(this: AnyWebpackRequire, originalModules: AnyWebpackRequire["m"]) {
        define(this, "m", { value: originalModules });

        // Ensure this is one of Discord main Webpack instances.
        // We may catch Discord bundled libs, React Devtools or other extensions Webpack instances here.
        const { stack } = new Error();
        if (!stack?.includes("http") || stack.match(/at \d+? \(/) || !String(this).includes("exports:{}")) {
            return;
        }

        const fileName = stack.match(/\/assets\/(.+?\.js)/)?.[1];
        logger.info("Found Webpack module factories" + interpolateIfDefined` in ${fileName}`);

        allWebpackInstances.add(this);

        // Define a setter for the ensureChunk property of WebpackRequire. Only the main Webpack (which is the only that includes chunk loading) has this property.
        // So if the setter is called, this means we can initialize the internal references to WebpackRequire.
        define(this, "e", {
            enumerable: false,

            set(this: WebpackRequire, ensureChunk: WebpackRequire["e"]) {
                define(this, "e", { value: ensureChunk });
                clearTimeout(setterTimeout);

                logger.info("Main WebpackInstance found" + interpolateIfDefined` in ${fileName}` + ", initializing internal references to WebpackRequire");
                _initWebpack(this);
            }
        });
        // setImmediate to clear this property setter if this is not the main Webpack.
        // If this is the main Webpack, wreq.e will always be set before the timeout runs.
        const setterTimeout = setTimeout(() => Reflect.deleteProperty(this, "e"), 0);

        // Patch the pre-populated factories
        for (const id in originalModules) {
            if (updateExistingFactory(originalModules, id, originalModules[id], true)) {
                continue;
            }

            notifyFactoryListeners(originalModules[id]);
            defineModulesFactoryGetter(id, Settings.eagerPatches && shouldPatchFactories ? wrapAndPatchFactory(id, originalModules[id]) : originalModules[id]);
        }

        define(originalModules, Symbol.toStringTag, {
            value: "ModuleFactories",
            enumerable: false
        });

        // The proxy responsible for patching the module factories when they are set, or definining getters for the patched versions
        const proxiedModuleFactories = new Proxy(originalModules, moduleFactoriesHandler);
        /*
        If Webpack ever decides to set module factories using the variable of the modules object directly, instead of wreq.m, switch the proxy to the prototype
        Reflect.setPrototypeOf(originalModules, new Proxy(originalModules, moduleFactoriesHandler));
        */

        define(this, "m", { value: proxiedModuleFactories });
    }
});

const moduleFactoriesHandler: ProxyHandler<AnyWebpackRequire["m"]> = {
    /*
    If Webpack ever decides to set module factories using the variable of the modules object directly instead of wreq.m, we need to switch the proxy to the prototype
    and that requires defining additional traps for keeping the object working

    // Proxies on the prototype dont intercept "get" when the property is in the object itself. But in case it isn't we need to return undefined,
    // to avoid Reflect.get having no effect and causing a stack overflow
    get: (target, p, receiver) => {
        return undefined;
    },
    // Same thing as get
    has: (target, p) => {
        return false;
    },
    */

    // The set trap for patching or defining getters for the module factories when new module factories are loaded
    set: (target, p, newValue, receiver) => {
        // If the property is not a number, we are not dealing with a module factory
        if (Number.isNaN(Number(p))) {
            return define(target, p, { value: newValue });
        }

        if (updateExistingFactory(target, p, newValue)) {
            return true;
        }

        notifyFactoryListeners(newValue);
        defineModulesFactoryGetter(p, Settings.eagerPatches && shouldPatchFactories ? wrapAndPatchFactory(p, newValue) : newValue);

        return true;
    }
};

/**
 * Update a factory that exists in any Webpack instance with a new original factory.
 *
 * @target The module factories where this new original factory is being set
 * @param id The id of the module
 * @param newFactory The new original factory
 * @param ignoreExistingInTarget Whether to ignore checking if the factory already exists in the moduleFactoriesTarget
 * @returns Whether the original factory was updated, or false if it doesn't exist in any Webpack instance
 */
function updateExistingFactory(moduleFactoriesTarget: AnyWebpackRequire["m"], id: PropertyKey, newFactory: AnyModuleFactory, ignoreExistingInTarget: boolean = false) {
    let existingFactory: TypedPropertyDescriptor<AnyModuleFactory> | undefined;
    let moduleFactoriesWithFactory: AnyWebpackRequire["m"] | undefined;
    for (const wreq of allWebpackInstances) {
        if (ignoreExistingInTarget && wreq.m === moduleFactoriesTarget) continue;

        if (Reflect.getOwnPropertyDescriptor(wreq.m, id) != null) {
            existingFactory = Reflect.getOwnPropertyDescriptor(wreq.m, id);
            moduleFactoriesWithFactory = wreq.m;
            break;
        }
    }

    if (existingFactory != null) {
        // If existingFactory exists in any Webpack instance, it's either wrapped in defineModuleFactoryGetter, or it has already been required.
        // So define the descriptor of it on this current Webpack instance (if it doesn't exist already), call Reflect.set with the new original,
        // and let the correct logic apply (normal set, or defineModuleFactoryGetter setter)

        if (moduleFactoriesWithFactory !== moduleFactoriesTarget) {
            Reflect.defineProperty(moduleFactoriesTarget, id, existingFactory);
        }

        // Persist $$vencordPatchedSource in the new original factory, if the patched one has already been required
        if (IS_DEV && existingFactory.value != null) {
            newFactory.$$vencordPatchedSource = existingFactory.value.$$vencordPatchedSource;
        }

        return Reflect.set(moduleFactoriesTarget, id, newFactory, moduleFactoriesTarget);
    }

    return false;
}

/**
 * Notify all factory listeners.
 *
 * @param factory The original factory to notify for
 */
function notifyFactoryListeners(factory: AnyModuleFactory) {
    for (const factoryListener of factoryListeners) {
        try {
            factoryListener(factory);
        } catch (err) {
            logger.error("Error in Webpack factory listener:\n", err, factoryListener);
        }
    }
}

/**
 * Define the getter for returning the patched version of the module factory.
 *
 * If eagerPatches is enabled, the factory argument should already be the patched version, else it will be the original
 * and only be patched when accessed for the first time.
 *
 * @param id The id of the module
 * @param factory The original or patched module factory
 */
function defineModulesFactoryGetter(id: PropertyKey, factory: WrappedModuleFactory) {
    const descriptor: PropertyDescriptor = {
        get() {
            // $$vencordOriginal means the factory is already patched
            if (!shouldPatchFactories || factory.$$vencordOriginal != null) {
                return factory;
            }

            return (factory = wrapAndPatchFactory(id, factory));
        },
        set(newFactory: AnyModuleFactory) {
            if (IS_DEV && factory.$$vencordPatchedSource != null) {
                newFactory.$$vencordPatchedSource = factory.$$vencordPatchedSource;
            }

            if (factory.$$vencordOriginal != null) {
                factory.toString = newFactory.toString.bind(newFactory);
                factory.$$vencordOriginal = newFactory;
            } else {
                factory = newFactory;
            }
        }
    };

    // Define the getter in all the module factories objects. Patches are only executed once, so make sure all module factories object
    // have the patched version
    for (const wreq of allWebpackInstances) {
        define(wreq.m, id, descriptor);
    }
}

/**
 * Wraps and patches a module factory.
 *
 * @param id The id of the module
 * @param factory The original or patched module factory
 * @returns The wrapper for the patched module factory
 */
function wrapAndPatchFactory(id: PropertyKey, originalFactory: AnyModuleFactory) {
    const patchedFactory = patchFactory(id, originalFactory);

    const wrappedFactory: WrappedModuleFactory = function (...args) {
        // Restore the original factory in all the module factories objects. We want to make sure the original factory is restored properly, no matter what is the Webpack instance
        for (const wreq of allWebpackInstances) {
            define(wreq.m, id, { value: wrappedFactory.$$vencordOriginal });
        }

<<<<<<< HEAD
        // eslint-disable-next-line prefer-const
        let [module, exports, require] = args;

        if (wreq == null) {
            if (!wreqFallbackApplied) {
                wreqFallbackApplied = true;

                // Make sure the require argument is actually the WebpackRequire function
                if (typeof require === "function" && require.m != null) {
                    const { stack } = new Error();
                    const webpackInstanceFileName = stack?.match(/\/assets\/(.+?\.js)/)?.[1];

                    logger.warn(
                        "WebpackRequire was not initialized, falling back to WebpackRequire passed to the first called patched module factory (" +
                        `id: ${String(id)}` + interpolateIfDefined`, WebpackInstance origin: ${webpackInstanceFileName}` +
                        ")"
                    );

                    _initWebpack(require as WebpackRequire);
                } else if (IS_DEV) {
                    logger.error("WebpackRequire was not initialized, running modules without patches instead.");
                    return wrappedFactory.$$vencordOriginal!.apply(this, args);
                }
            } else if (IS_DEV) {
                return wrappedFactory.$$vencordOriginal!.apply(this, args);
            }
        }

        let factoryReturn: unknown;
        try {
            // Call the patched factory
            factoryReturn = patchedFactory.apply(this, args);
        } catch (err) {
            // Just re-throw Discord errors
            if (patchedFactory === originalFactory) {
                throw err;
            }

            logger.error("Error in patched module factory:\n", err);
            return wrappedFactory.$$vencordOriginal!.apply(this, args);
        }

        exports = module.exports;
        if (exports == null) return factoryReturn;

        // There are (at the time of writing) 11 modules exporting the window
        // Make these non enumerable to improve webpack search performance
        if (typeof require === "function") {
            let shouldMakeNonEnumerable = false;

            nonEnumerableChecking: {
                // There are (at the time of writing) 11 modules exporting the window,
                // and also modules exporting DOMTokenList, which breaks webpack finding
                // Make these non enumerable to improve search performance and avoid erros
                if (exports === window || exports[Symbol.toStringTag] === "DOMTokenList") {
                    shouldMakeNonEnumerable = true;
                    break nonEnumerableChecking;
                }

                if (typeof exports !== "object") {
                    break nonEnumerableChecking;
                }

                for (const exportKey in exports) {
                    if (exports[exportKey] === window || exports[exportKey]?.[Symbol.toStringTag] === "DOMTokenList") {
                        shouldMakeNonEnumerable = true;
                        break nonEnumerableChecking;
                    }
                }
            }

            if (shouldMakeNonEnumerable) {
                if (require.c != null) {
=======
            if (require.c) {
                const shouldIgnoreModule = _shouldIgnoreModule(exports);

                if (shouldIgnoreModule) {
>>>>>>> 1eff1a02
                    Object.defineProperty(require.c, id, {
                        value: require.c[id],
                        enumerable: false,
                        configurable: true,
                        writable: true
                    });
                }

                return factoryReturn;
            }
        }

        for (const callback of moduleListeners) {
            try {
                callback(exports, id);
            } catch (err) {
                logger.error("Error in Webpack module listener:\n", err, callback);
            }
        }

        for (const [filter, callback] of waitForSubscriptions) {
            try {

                if (filter(exports)) {
                    waitForSubscriptions.delete(filter);
                    callback(exports, id);
                    continue;
                }

<<<<<<< HEAD
                if (typeof exports !== "object") {
                    continue;
=======
            for (const [filter, callback] of subscriptions) {
                try {
                    if (exports && filter(exports)) {
                        subscriptions.delete(filter);
                        callback(exports, id);
                    }

                    if (typeof exports !== "object") {
                        continue;
                    }

                    for (const exportKey in exports) {
                        if (exports[exportKey] && filter(exports[exportKey])) {
                            subscriptions.delete(filter);
                            callback(exports[exportKey], id);
                        }
                    }
                } catch (err) {
                    logger.error("Error while firing callback for Webpack subscription:\n", err, filter, callback);
>>>>>>> 1eff1a02
                }

                for (const exportKey in exports) {
                    const exportValue = exports[exportKey];

                    if (exportValue != null && filter(exportValue)) {
                        waitForSubscriptions.delete(filter);
                        callback(exportValue, id);
                        break;
                    }
                }
            } catch (err) {
                logger.error("Error while firing callback for Webpack waitFor subscription:\n", err, filter, callback);
            }
        }

        return factoryReturn;
    };

    wrappedFactory.toString = originalFactory.toString.bind(originalFactory);
    wrappedFactory.$$vencordOriginal = originalFactory;

    if (IS_DEV && patchedFactory !== originalFactory) {
        const patchedSource = String(patchedFactory);

        wrappedFactory.$$vencordPatchedSource = patchedSource;
        originalFactory.$$vencordPatchedSource = patchedSource;
    }

    return wrappedFactory;
}

/**
 * Patches a module factory.
 *
 * @param id The id of the module
 * @param factory The original module factory
 * @returns The patched module factory
 */
function patchFactory(id: PropertyKey, factory: AnyModuleFactory) {
    // 0, prefix to turn it into an expression: 0,function(){} would be invalid syntax without the 0,
    let code: string = "0," + String(factory);
    let patchedFactory = factory;

    const patchedBy = new Set<string>();

    for (let i = 0; i < patches.length; i++) {
        const patch = patches[i];

        const moduleMatches = typeof patch.find === "string"
            ? code.includes(patch.find)
            : (patch.find.global && (patch.find.lastIndex = 0), patch.find.test(code));

        if (!moduleMatches) continue;

        if (
            !Settings.eagerPatches &&
            (patch.fromBuild != null && getBuildNumber() !== -1 && getBuildNumber() < patch.fromBuild) ||
            (patch.toBuild != null && getBuildNumber() !== -1 && getBuildNumber() > patch.toBuild)
        ) {
            continue;
        }

        patchedBy.add(patch.plugin);

        const executePatch = traceFunctionWithResults(`patch by ${patch.plugin}`, (match: string | RegExp, replace: string) => {
            if (match instanceof RegExp && match.global) {
                match.lastIndex = 0;
            }

            return code.replace(match, replace);
        });
        const previousCode = code;
        const previousFactory = factory;

        // We change all patch.replacement to array in plugins/index
        for (const replacement of patch.replacement as PatchReplacement[]) {
            if (
                !Settings.eagerPatches &&
                (replacement.fromBuild != null && getBuildNumber() !== -1 && getBuildNumber() < replacement.fromBuild) ||
                (replacement.toBuild != null && getBuildNumber() !== -1 && getBuildNumber() > replacement.toBuild)
            ) {
                continue;
            }

            const lastCode = code;
            const lastFactory = factory;

            try {
                const [newCode, totalTime] = executePatch(replacement.match, replacement.replace as string);

                if (IS_REPORTER) {
                    patchTimings.push([patch.plugin, id, replacement.match, totalTime]);
                }

                if (newCode === code) {
                    if (!patch.noWarn) {
                        logger.warn(`Patch by ${patch.plugin} had no effect (Module id is ${String(id)}): ${replacement.match}`);
                        if (IS_DEV) {
                            logger.debug("Function Source:\n", code);
                        }
                    }

                    if (patch.group) {
                        logger.warn(`Undoing patch group ${patch.find} by ${patch.plugin} because replacement ${replacement.match} had no effect`);
                        code = previousCode;
                        patchedFactory = previousFactory;
                        patchedBy.delete(patch.plugin);
                        break;
                    }

                    continue;
                }

                code = newCode;
                patchedFactory = (0, eval)(`// Webpack Module ${String(id)} - Patched by ${[...patchedBy].join(", ")}\n${newCode}\n//# sourceURL=WebpackModule${String(id)}`);
            } catch (err) {
                logger.error(`Patch by ${patch.plugin} errored (Module id is ${String(id)}): ${replacement.match}\n`, err);

                if (IS_DEV) {
                    const changeSize = code.length - lastCode.length;
                    const match = lastCode.match(replacement.match)!;

                    // Use 200 surrounding characters of context
                    const start = Math.max(0, match.index! - 200);
                    const end = Math.min(lastCode.length, match.index! + match[0].length + 200);
                    // (changeSize may be negative)
                    const endPatched = end + changeSize;

                    const context = lastCode.slice(start, end);
                    const patchedContext = code.slice(start, endPatched);

                    // inline require to avoid including it in !IS_DEV builds
                    const diff = (require("diff") as typeof import("diff")).diffWordsWithSpace(context, patchedContext);
                    let fmt = "%c %s ";
                    const elements: string[] = [];
                    for (const d of diff) {
                        const color = d.removed
                            ? "red"
                            : d.added
                                ? "lime"
                                : "grey";
                        fmt += "%c%s";
                        elements.push("color:" + color, d.value);
                    }

                    logger.errorCustomFmt(...Logger.makeTitle("white", "Before"), context);
                    logger.errorCustomFmt(...Logger.makeTitle("white", "After"), patchedContext);
                    const [titleFmt, ...titleElements] = Logger.makeTitle("white", "Diff");
                    logger.errorCustomFmt(titleFmt + fmt, ...titleElements, ...elements);
                }

                patchedBy.delete(patch.plugin);

                if (patch.group) {
                    logger.warn(`Undoing patch group ${patch.find} by ${patch.plugin} because replacement ${replacement.match} errored`);
                    code = previousCode;
                    patchedFactory = previousFactory;
                    break;
                }

                code = lastCode;
                patchedFactory = lastFactory;
            }
        }

        if (!patch.all) patches.splice(i--, 1);
    }

    return patchedFactory;
}<|MERGE_RESOLUTION|>--- conflicted
+++ resolved
@@ -12,11 +12,7 @@
 
 import { traceFunctionWithResults } from "../debug/Tracer";
 import { patches } from "../plugins";
-<<<<<<< HEAD
-import { _initWebpack, AnyModuleFactory, AnyWebpackRequire, factoryListeners, findModuleId, ModuleExports, moduleListeners, waitForSubscriptions, WebpackRequire, WrappedModuleFactory, wreq } from ".";
-=======
-import { _initWebpack, _shouldIgnoreModule, beforeInitListeners, factoryListeners, moduleListeners, subscriptions, wreq } from ".";
->>>>>>> 1eff1a02
+import { _initWebpack, _shouldIgnoreModule, AnyModuleFactory, AnyWebpackRequire, factoryListeners, findModuleId, ModuleExports, moduleListeners, waitForSubscriptions, WebpackRequire, WrappedModuleFactory, wreq } from ".";
 
 const logger = new Logger("WebpackInterceptor", "#8caaee");
 
@@ -286,7 +282,6 @@
             define(wreq.m, id, { value: wrappedFactory.$$vencordOriginal });
         }
 
-<<<<<<< HEAD
         // eslint-disable-next-line prefer-const
         let [module, exports, require] = args;
 
@@ -332,40 +327,11 @@
         exports = module.exports;
         if (exports == null) return factoryReturn;
 
-        // There are (at the time of writing) 11 modules exporting the window
-        // Make these non enumerable to improve webpack search performance
         if (typeof require === "function") {
-            let shouldMakeNonEnumerable = false;
-
-            nonEnumerableChecking: {
-                // There are (at the time of writing) 11 modules exporting the window,
-                // and also modules exporting DOMTokenList, which breaks webpack finding
-                // Make these non enumerable to improve search performance and avoid erros
-                if (exports === window || exports[Symbol.toStringTag] === "DOMTokenList") {
-                    shouldMakeNonEnumerable = true;
-                    break nonEnumerableChecking;
-                }
-
-                if (typeof exports !== "object") {
-                    break nonEnumerableChecking;
-                }
-
-                for (const exportKey in exports) {
-                    if (exports[exportKey] === window || exports[exportKey]?.[Symbol.toStringTag] === "DOMTokenList") {
-                        shouldMakeNonEnumerable = true;
-                        break nonEnumerableChecking;
-                    }
-                }
-            }
-
-            if (shouldMakeNonEnumerable) {
+            const shouldIgnoreModule = _shouldIgnoreModule(exports);
+
+            if (shouldIgnoreModule) {
                 if (require.c != null) {
-=======
-            if (require.c) {
-                const shouldIgnoreModule = _shouldIgnoreModule(exports);
-
-                if (shouldIgnoreModule) {
->>>>>>> 1eff1a02
                     Object.defineProperty(require.c, id, {
                         value: require.c[id],
                         enumerable: false,
@@ -395,30 +361,8 @@
                     continue;
                 }
 
-<<<<<<< HEAD
                 if (typeof exports !== "object") {
                     continue;
-=======
-            for (const [filter, callback] of subscriptions) {
-                try {
-                    if (exports && filter(exports)) {
-                        subscriptions.delete(filter);
-                        callback(exports, id);
-                    }
-
-                    if (typeof exports !== "object") {
-                        continue;
-                    }
-
-                    for (const exportKey in exports) {
-                        if (exports[exportKey] && filter(exports[exportKey])) {
-                            subscriptions.delete(filter);
-                            callback(exports[exportKey], id);
-                        }
-                    }
-                } catch (err) {
-                    logger.error("Error while firing callback for Webpack subscription:\n", err, filter, callback);
->>>>>>> 1eff1a02
                 }
 
                 for (const exportKey in exports) {
