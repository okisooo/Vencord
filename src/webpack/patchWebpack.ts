/*
 * Vencord, a Discord client mod
 * Copyright (c) 2024 Vendicated, Nuckyz, and contributors
 * SPDX-License-Identifier: GPL-3.0-or-later
 */

import { Settings } from "@api/Settings";
import { Logger } from "@utils/Logger";
import { interpolateIfDefined } from "@utils/misc";
import { canonicalizeReplacement } from "@utils/patches";
import { PatchReplacement } from "@utils/types";

import { traceFunction } from "../debug/Tracer";
import { patches } from "../plugins";
import { _initWebpack, AnyModuleFactory, AnyWebpackRequire, factoryListeners, moduleListeners, subscriptions, WebpackRequire, WrappedModuleFactory, wreq } from ".";

const logger = new Logger("WebpackInterceptor", "#8caaee");

/** A set with all the Webpack instances */
export const allWebpackInstances = new Set<AnyWebpackRequire>();
/** Whether we tried to fallback to factory WebpackRequire, or disabled patches */
let wreqFallbackApplied = false;

type Define = typeof Reflect.defineProperty;
const define: Define = (target, p, attributes) => {
    if (Object.hasOwn(attributes, "value")) {
        attributes.writable = true;
    }

    return Reflect.defineProperty(target, p, {
        configurable: true,
        enumerable: true,
        ...attributes
    });
};

// wreq.m is the Webpack object containing module factories. It is pre-populated with module factories, and is also populated via webpackGlobal.push
// We use this setter to intercept when wreq.m is defined and apply the patching in its module factories.
// We wrap wreq.m with our proxy, which is responsible for patching the module factories when they are set, or definining getters for the patched versions.

// If this is the main Webpack, we also set up the internal references to WebpackRequire.
define(Function.prototype, "m", {
    enumerable: false,

    set(this: AnyWebpackRequire, originalModules: AnyWebpackRequire["m"]) {
        define(this, "m", { value: originalModules });

        // We may also catch Discord bundled libs, React Devtools or other extensions WebpackInstance here.
        // This ensures we actually got the right ones
        const { stack } = new Error();
        if (!(stack?.includes("discord.com") || stack?.includes("discordapp.com")) || (stack != null ? /at \d+? \(/.test(stack) : true) || !String(this).includes("exports:{}")) {
            return;
        }

        const fileName = stack?.match(/\/assets\/(.+?\.js)/)?.[1];
        logger.info("Found Webpack module factories" + interpolateIfDefined` in ${fileName}`);

        allWebpackInstances.add(this);

        // Define a setter for the bundlePath property of WebpackRequire. Only the main Webpack has this property.
        // So if the setter is called, this means we can initialize the internal references to WebpackRequire.
        define(this, "p", {
            enumerable: false,

            set(this: WebpackRequire, bundlePath: WebpackRequire["p"]) {
                define(this, "p", { value: bundlePath });
                clearTimeout(setterTimeout);

                if (window.GLOBAL_ENV?.PUBLIC_PATH != null && bundlePath !== window.GLOBAL_ENV.PUBLIC_PATH) return;

                logger.info("Main Webpack found" + interpolateIfDefined` in ${fileName}` + ", initializing internal references to WebpackRequire");
                _initWebpack(this);
            }
        });
        // setImmediate to clear this property setter if this is not the main Webpack.
        // If this is the main Webpack, wreq.p will always be set before the timeout runs.
        const setterTimeout = setTimeout(() => Reflect.deleteProperty(this, "p"), 0);

        // Patch the pre-populated factories
        for (const id in originalModules) {
            if (updateExistingFactory(originalModules, id, originalModules[id], true)) {
                continue;
            }

            notifyFactoryListeners(originalModules[id]);
            defineModulesFactoryGetter(id, Settings.eagerPatches ? wrapAndPatchFactory(id, originalModules[id]) : originalModules[id]);
        }

        define(originalModules, Symbol.toStringTag, {
            value: "ModuleFactories",
            enumerable: false
        });

        // The proxy responsible for patching the module factories when they are set, or definining getters for the patched versions
        const proxiedModuleFactories = new Proxy(originalModules, moduleFactoriesHandler);
        /*
        If Discord ever decides to set module factories using the variable of the modules object directly, instead of wreq.m, switch the proxy to the prototype
        define(this, "m", { value: Reflect.setPrototypeOf(originalModules, new Proxy(originalModules, moduleFactoriesHandler)) });
        */

        define(this, "m", { value: proxiedModuleFactories });
    }
});

const moduleFactoriesHandler: ProxyHandler<AnyWebpackRequire["m"]> = {
    /*
    If Discord ever decides to set module factories using the variable of the modules object directly instead of wreq.m, we need to switch the proxy to the prototype
    and that requires defining additional traps for keeping the object working

    // Proxies on the prototype dont intercept "get" when the property is in the object itself. But in case it isn't we need to return undefined,
    // to avoid Reflect.get having no effect and causing a stack overflow
    get: (target, p, receiver) => {
        return undefined;
    },
    // Same thing as get
    has: (target, p) => {
        return false;
    }
    */

    // The set trap for patching or defining getters for the module factories when new module factories are loaded
    set: (target, p, newValue, receiver) => {
        // If the property is not a number, we are not dealing with a module factory
        if (Number.isNaN(Number(p))) {
            return define(target, p, { value: newValue });
        }

        if (updateExistingFactory(target, p, newValue)) {
            return true;
        }

        notifyFactoryListeners(newValue);
        defineModulesFactoryGetter(p, Settings.eagerPatches ? wrapAndPatchFactory(p, newValue) : newValue);

        return true;
    }
};

/**
 * Update a factory that exists in any Webpack instance with a new original factory.
 *
 * @target The module factories where this new original factory is being set
 * @param id The id of the module
 * @param newFactory The new original factory
 * @param ignoreExistingInTarget Whether to ignore checking if the factory already exists in the moduleFactoriesTarget
 * @returns Whether the original factory was updated, or false if it doesn't exist in any Webpack instance
 */
function updateExistingFactory(moduleFactoriesTarget: AnyWebpackRequire["m"], id: PropertyKey, newFactory: AnyModuleFactory, ignoreExistingInTarget: boolean = false) {
    let existingFactory: TypedPropertyDescriptor<AnyModuleFactory> | undefined;
    for (const wreq of allWebpackInstances) {
        if (ignoreExistingInTarget && wreq.m === moduleFactoriesTarget) continue;

        if (Reflect.getOwnPropertyDescriptor(wreq.m, id) != null) {
            existingFactory = Reflect.getOwnPropertyDescriptor(wreq.m, id);
            break;
        }
    }

    if (existingFactory != null) {
        // If existingFactory exists in any Webpack instance, its either wrapped in defineModuleFactoryGetter, or it has already been required.
        // So define the descriptor of it on this current Webpack instance, call Reflect.set with the new original,
        // and let the correct logic apply (normal set, or defineModuleFactoryGetter setter)

        Reflect.defineProperty(moduleFactoriesTarget, id, existingFactory);
        return Reflect.set(moduleFactoriesTarget, id, newFactory, moduleFactoriesTarget);
    }

    return false;
}

/**
 * Notify all factory listeners.
 *
 * @param factory The original factory to notify for
 */
function notifyFactoryListeners(factory: AnyModuleFactory) {
    for (const factoryListener of factoryListeners) {
        try {
            factoryListener(factory);
        } catch (err) {
            logger.error("Error in Webpack factory listener:\n", err, factoryListener);
        }
    }
}

/**
 * Define the getter for returning the patched version of the module factory.
 *
 * If eagerPatches is enabled, the factory argument should already be the patched version, else it will be the original
 * and only be patched when accessed for the first time.
 *
 * @param id The id of the module
 * @param factory The original or patched module factory
 */
function defineModulesFactoryGetter(id: PropertyKey, factory: WrappedModuleFactory) {
    // Define the getter in all the module factories objects. Patches are only executed once, so make sure all module factories object
    // have the patched version
    for (const wreq of allWebpackInstances) {
        define(wreq.m, id, {
            get() {
                // $$vencordOriginal means the factory is already patched
                if (factory.$$vencordOriginal != null) {
                    return factory;
                }

                return (factory = wrapAndPatchFactory(id, factory));
            },
            set(v: AnyModuleFactory) {
                if (factory.$$vencordOriginal != null) {
                    factory.toString = v.toString.bind(v);
                    factory.$$vencordOriginal = v;
                } else {
                    factory = v;
                }
            }
        });
    }
}

/**
 * Wraps and patches a module factory.
 *
 * @param id The id of the module
 * @param factory The original or patched module factory
 * @returns The wrapper for the patched module factory
 */
function wrapAndPatchFactory(id: PropertyKey, originalFactory: AnyModuleFactory) {
    const patchedFactory = patchFactory(id, originalFactory);

    // The patched factory wrapper, define it in an object to preserve the name after minification
    const wrappedFactory: WrappedModuleFactory = {
        PatchedFactory(...args: Parameters<AnyModuleFactory>) {
            // Restore the original factory in all the module factories objects. We want to make sure the original factory is restored properly, no matter what is the Webpack instance
            for (const wreq of allWebpackInstances) {
                define(wreq.m, id, { value: wrappedFactory.$$vencordOriginal });
            }

            // eslint-disable-next-line prefer-const
            let [module, exports, require] = args;

            if (wreq == null) {
                if (!wreqFallbackApplied) {
                    wreqFallbackApplied = true;

                    // Make sure the require argument is actually the WebpackRequire function
                    if (typeof require === "function" && require.m != null) {
                        const { stack } = new Error();
                        const webpackInstanceFileName = stack?.match(/\/assets\/(.+?\.js)/)?.[1];
                        logger.warn(
                            "WebpackRequire was not initialized, falling back to WebpackRequire passed to the first called patched module factory (" +
                            `id: ${String(id)}` + interpolateIfDefined`, WebpackInstance origin: ${webpackInstanceFileName}` +
                            ")"
                        );
                        _initWebpack(require as WebpackRequire);
                    } else if (IS_DEV) {
                        logger.error("WebpackRequire was not initialized, running modules without patches instead.");
                    }
                }

                if (IS_DEV) {
                    return wrappedFactory.$$vencordOriginal!.apply(this, args);
                }
            }

            let factoryReturn: unknown;
            try {
                // Call the patched factory
                factoryReturn = patchedFactory.apply(this, args);
            } catch (err) {
                // Just re-throw Discord errors
                if (patchedFactory === originalFactory) {
                    throw err;
                }

                logger.error("Error in patched module factory:\n", err);
                return wrappedFactory.$$vencordOriginal!.apply(this, args);
            }

            // Webpack sometimes sets the value of module.exports directly, so assign exports to it to make sure we properly handle it
            exports = module?.exports;
            if (exports == null) {
                return factoryReturn;
            }

            // There are (at the time of writing) 11 modules exporting the window
            // Make these non enumerable to improve webpack search performance
            if (typeof require === "function" && require.c != null) {
                let foundWindow = false;

                if (exports === window) {
                    foundWindow = true;
                } else if (typeof exports === "object") {
                    if (exports.default === window) {
                        foundWindow = true;
                    } else {
                        for (const exportKey in exports) if (exportKey.length <= 3) {
                            if (exports[exportKey] === window) {
                                foundWindow = true;
                            }
                        }
                    }
                }

                if (foundWindow) {
                    Object.defineProperty(require.c, id, {
                        value: require.c[id],
                        enumerable: false,
                        configurable: true,
                        writable: true
                    });

                    return factoryReturn;
                }
            }

            for (const callback of moduleListeners) {
                try {
                    callback(exports, id);
                } catch (err) {
                    logger.error("Error in Webpack module listener:\n", err, callback);
                }
            }

            for (const [filter, callback] of subscriptions) {
                try {
                    if (exports && filter(exports)) {
                        subscriptions.delete(filter);
                        callback(exports, id);
                    } else if (typeof exports === "object") {
                        if (exports.default && filter(exports.default)) {
                            subscriptions.delete(filter);
                            callback(exports.default, id);
                        } else {
                            for (const nested in exports) if (nested.length <= 3) {
                                if (exports[nested] && filter(exports[nested])) {
                                    subscriptions.delete(filter);
                                    callback(exports[nested], id);
                                }
                            }
                        }
                    }
                } catch (err) {
                    logger.error("Error while firing callback for Webpack subscription:\n", err, filter, callback);
                }
            }

            return factoryReturn;
        }
    }.PatchedFactory;

    wrappedFactory.toString = originalFactory.toString.bind(originalFactory);
    wrappedFactory.$$vencordOriginal = originalFactory;

<<<<<<< HEAD
    return wrappedFactory;
}
=======
        for (let i = 0; i < patches.length; i++) {
            const patch = patches[i];
>>>>>>> 256a85c9

/**
 * Patches a module factory.
 *
 * @param id The id of the module
 * @param factory The original module factory
 * @returns The patched module factory
 */
function patchFactory(id: PropertyKey, factory: AnyModuleFactory) {
    // 0, prefix to turn it into an expression: 0,function(){} would be invalid syntax without the 0,
    let code: string = "0," + String(factory);
    let patchedFactory = factory;

    const patchedBy = new Set<string>();

    for (let i = 0; i < patches.length; i++) {
        const patch = patches[i];
        if (patch.predicate && !patch.predicate()) continue;

        const moduleMatches = typeof patch.find === "string"
            ? code.includes(patch.find)
            : (patch.find.global && (patch.find.lastIndex = 0), patch.find.test(code));

<<<<<<< HEAD
        if (!moduleMatches) continue;

        patchedBy.add(patch.plugin);
=======
            // We change all patch.replacement to array in plugins/index
            for (const replacement of patch.replacement as PatchReplacement[]) {
                const lastMod = mod;
                const lastCode = code;
>>>>>>> 256a85c9

        const executePatch = traceFunction(`patch by ${patch.plugin}`, (match: string | RegExp, replace: string) => code.replace(match, replace));
        const previousCode = code;
        const previousFactory = factory;

        // We change all patch.replacement to array in plugins/index
        for (const replacement of patch.replacement as PatchReplacement[]) {
            if (replacement.predicate && !replacement.predicate()) continue;

            const lastCode = code;
            const lastFactory = factory;

            canonicalizeReplacement(replacement, patch.plugin);

            try {
                const newCode = executePatch(replacement.match, replacement.replace as string);
                if (newCode === code) {
                    if (!patch.noWarn) {
                        logger.warn(`Patch by ${patch.plugin} had no effect (Module id is ${String(id)}): ${replacement.match}`);
                        if (IS_DEV) {
                            logger.debug("Function Source:\n", code);
                        }
                    }

                    if (patch.group) {
                        logger.warn(`Undoing patch group ${patch.find} by ${patch.plugin} because replacement ${replacement.match} had no effect`);
                        code = previousCode;
                        patchedFactory = previousFactory;
                        patchedBy.delete(patch.plugin);
                        break;
                    }

                    continue;
                }

                code = newCode;
                patchedFactory = (0, eval)(`// Webpack Module ${String(id)} - Patched by ${[...patchedBy].join(", ")}\n${newCode}\n//# sourceURL=WebpackModule${String(id)}`);
            } catch (err) {
                logger.error(`Patch by ${patch.plugin} errored (Module id is ${String(id)}): ${replacement.match}\n`, err);

                if (IS_DEV) {
                    const changeSize = code.length - lastCode.length;
                    const match = lastCode.match(replacement.match)!;

                    // Use 200 surrounding characters of context
                    const start = Math.max(0, match.index! - 200);
                    const end = Math.min(lastCode.length, match.index! + match[0].length + 200);
                    // (changeSize may be negative)
                    const endPatched = end + changeSize;

                    const context = lastCode.slice(start, end);
                    const patchedContext = code.slice(start, endPatched);

                    // inline require to avoid including it in !IS_DEV builds
                    const diff = (require("diff") as typeof import("diff")).diffWordsWithSpace(context, patchedContext);
                    let fmt = "%c %s ";
                    const elements = [] as string[];
                    for (const d of diff) {
                        const color = d.removed
                            ? "red"
                            : d.added
                                ? "lime"
                                : "grey";
                        fmt += "%c%s";
                        elements.push("color:" + color, d.value);
                    }

                    logger.errorCustomFmt(...Logger.makeTitle("white", "Before"), context);
                    logger.errorCustomFmt(...Logger.makeTitle("white", "After"), patchedContext);
                    const [titleFmt, ...titleElements] = Logger.makeTitle("white", "Diff");
                    logger.errorCustomFmt(titleFmt + fmt, ...titleElements, ...elements);
                }

                patchedBy.delete(patch.plugin);

                if (patch.group) {
                    logger.warn(`Undoing patch group ${patch.find} by ${patch.plugin} because replacement ${replacement.match} errored`);
                    code = previousCode;
                    patchedFactory = previousFactory;
                    break;
                }

                code = lastCode;
                patchedFactory = lastFactory;
            }
        }

        if (!patch.all) patches.splice(i--, 1);
    }

    return patchedFactory;
}<|MERGE_RESOLUTION|>--- conflicted
+++ resolved
@@ -351,13 +351,8 @@
     wrappedFactory.toString = originalFactory.toString.bind(originalFactory);
     wrappedFactory.$$vencordOriginal = originalFactory;
 
-<<<<<<< HEAD
     return wrappedFactory;
 }
-=======
-        for (let i = 0; i < patches.length; i++) {
-            const patch = patches[i];
->>>>>>> 256a85c9
 
 /**
  * Patches a module factory.
@@ -375,22 +370,14 @@
 
     for (let i = 0; i < patches.length; i++) {
         const patch = patches[i];
-        if (patch.predicate && !patch.predicate()) continue;
 
         const moduleMatches = typeof patch.find === "string"
             ? code.includes(patch.find)
             : (patch.find.global && (patch.find.lastIndex = 0), patch.find.test(code));
 
-<<<<<<< HEAD
         if (!moduleMatches) continue;
 
         patchedBy.add(patch.plugin);
-=======
-            // We change all patch.replacement to array in plugins/index
-            for (const replacement of patch.replacement as PatchReplacement[]) {
-                const lastMod = mod;
-                const lastCode = code;
->>>>>>> 256a85c9
 
         const executePatch = traceFunction(`patch by ${patch.plugin}`, (match: string | RegExp, replace: string) => code.replace(match, replace));
         const previousCode = code;
@@ -398,8 +385,6 @@
 
         // We change all patch.replacement to array in plugins/index
         for (const replacement of patch.replacement as PatchReplacement[]) {
-            if (replacement.predicate && !replacement.predicate()) continue;
-
             const lastCode = code;
             const lastFactory = factory;
 
