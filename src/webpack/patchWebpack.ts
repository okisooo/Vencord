/*
 * Vencord, a Discord client mod
 * Copyright (c) 2024 Vendicated, Nuckyz, and contributors
 * SPDX-License-Identifier: GPL-3.0-or-later
 */

import { Settings } from "@api/Settings";
import { makeLazy } from "@utils/lazy";
import { Logger } from "@utils/Logger";
import { interpolateIfDefined } from "@utils/misc";
import { PatchReplacement } from "@utils/types";

import { traceFunctionWithResults } from "../debug/Tracer";
import { patches } from "../plugins";
import { _initWebpack, AnyModuleFactory, AnyWebpackRequire, factoryListeners, findModuleId, ModuleExports, moduleListeners, subscriptions, WebpackRequire, WrappedModuleFactory, wreq } from ".";

const logger = new Logger("WebpackInterceptor", "#8caaee");

/** A set with all the Webpack instances */
export const allWebpackInstances = new Set<AnyWebpackRequire>();
export const patchTimings = [] as Array<[plugin: string, moduleId: PropertyKey, match: string | RegExp, totalTime: number]>;

/** Whether we tried to fallback to factory WebpackRequire, or disabled patches */
let wreqFallbackApplied = false;
/** Whether we should be patching factories.
 *
 * This should be disabled if we start searching for the module to get the build number, and then resumed once it's done.
 * */
let shouldPatchFactories = true;

const getBuildNumber = makeLazy(() => {
    try {
        shouldPatchFactories = false;

        const hardcodedModuleAttempt = wreq(128014)?.b;
        if (typeof hardcodedModuleAttempt === "function" && typeof hardcodedModuleAttempt() === "number") {
            return hardcodedModuleAttempt() as number;
        }

        const moduleId = findModuleId("Trying to open a changelog for an invalid build number");
        if (moduleId == null) {
            return -1;
        }

        const exports = Object.values<ModuleExports>(wreq(moduleId));
        if (exports.length !== 1 || typeof exports[0] !== "function") {
            return -1;
        }

        const buildNumber = exports[0]();
        return typeof buildNumber === "number" ? buildNumber : -1;
    } catch {
        return -1;
    } finally {
        shouldPatchFactories = true;
    }
});

type Define = typeof Reflect.defineProperty;
const define: Define = (target, p, attributes) => {
    if (Object.hasOwn(attributes, "value")) {
        attributes.writable = true;
    }

    return Reflect.defineProperty(target, p, {
        configurable: true,
        enumerable: true,
        ...attributes
    });
};

// wreq.m is the Webpack object containing module factories. It is pre-populated with module factories, and is also populated via webpackGlobal.push
// We use this setter to intercept when wreq.m is defined and apply the patching in its module factories.
// We wrap wreq.m with our proxy, which is responsible for patching the module factories when they are set, or definining getters for the patched versions.

// If this is the main Webpack, we also set up the internal references to WebpackRequire.
define(Function.prototype, "m", {
    enumerable: false,

    set(this: AnyWebpackRequire, originalModules: AnyWebpackRequire["m"]) {
        define(this, "m", { value: originalModules });

        // Ensure this is one of Discord main Webpack instances.
        // We may catch Discord bundled libs, React Devtools or other extensions Webpack instances here.
        const { stack } = new Error();
        if (!stack?.includes("http") || stack.match(/at \d+? \(/) || !String(this).includes("exports:{}")) {
            return;
        }

        const fileName = stack.match(/\/assets\/(.+?\.js)/)?.[1];
        logger.info("Found Webpack module factories" + interpolateIfDefined` in ${fileName}`);

        allWebpackInstances.add(this);

        // Define a setter for the ensureChunk property of WebpackRequire. Only the main Webpack (which is the only that includes chunk loading) has this property.
        // So if the setter is called, this means we can initialize the internal references to WebpackRequire.
        define(this, "e", {
            enumerable: false,

            set(this: WebpackRequire, ensureChunk: WebpackRequire["e"]) {
                define(this, "e", { value: ensureChunk });
                clearTimeout(setterTimeout);

                logger.info("Main WebpackInstance found" + interpolateIfDefined` in ${fileName}` + ", initializing internal references to WebpackRequire");
                _initWebpack(this);
            }
        });
        // setImmediate to clear this property setter if this is not the main Webpack.
        // If this is the main Webpack, wreq.e will always be set before the timeout runs.
        const setterTimeout = setTimeout(() => Reflect.deleteProperty(this, "e"), 0);

        // Patch the pre-populated factories
        for (const id in originalModules) {
            if (updateExistingFactory(originalModules, id, originalModules[id], true)) {
                continue;
            }

            notifyFactoryListeners(originalModules[id]);
            defineModulesFactoryGetter(id, Settings.eagerPatches && shouldPatchFactories ? wrapAndPatchFactory(id, originalModules[id]) : originalModules[id]);
        }

        define(originalModules, Symbol.toStringTag, {
            value: "ModuleFactories",
            enumerable: false
        });

        // The proxy responsible for patching the module factories when they are set, or definining getters for the patched versions
        const proxiedModuleFactories = new Proxy(originalModules, moduleFactoriesHandler);
        /*
        If Discord ever decides to set module factories using the variable of the modules object directly, instead of wreq.m, switch the proxy to the prototype
        Reflect.setPrototypeOf(originalModules, new Proxy(originalModules, moduleFactoriesHandler));
        */

        define(this, "m", { value: proxiedModuleFactories });
    }
});

const moduleFactoriesHandler: ProxyHandler<AnyWebpackRequire["m"]> = {
    /*
    If Discord ever decides to set module factories using the variable of the modules object directly instead of wreq.m, we need to switch the proxy to the prototype
    and that requires defining additional traps for keeping the object working

    // Proxies on the prototype dont intercept "get" when the property is in the object itself. But in case it isn't we need to return undefined,
    // to avoid Reflect.get having no effect and causing a stack overflow
    get: (target, p, receiver) => {
        return undefined;
    },
    // Same thing as get
    has: (target, p) => {
        return false;
    },
    */

    // The set trap for patching or defining getters for the module factories when new module factories are loaded
    set: (target, p, newValue, receiver) => {
        // If the property is not a number, we are not dealing with a module factory
        if (Number.isNaN(Number(p))) {
            return define(target, p, { value: newValue });
        }

        if (updateExistingFactory(target, p, newValue)) {
            return true;
        }

        notifyFactoryListeners(newValue);
        defineModulesFactoryGetter(p, Settings.eagerPatches && shouldPatchFactories ? wrapAndPatchFactory(p, newValue) : newValue);

        return true;
    }
};

/**
 * Update a factory that exists in any Webpack instance with a new original factory.
 *
 * @target The module factories where this new original factory is being set
 * @param id The id of the module
 * @param newFactory The new original factory
 * @param ignoreExistingInTarget Whether to ignore checking if the factory already exists in the moduleFactoriesTarget
 * @returns Whether the original factory was updated, or false if it doesn't exist in any Webpack instance
 */
function updateExistingFactory(moduleFactoriesTarget: AnyWebpackRequire["m"], id: PropertyKey, newFactory: AnyModuleFactory, ignoreExistingInTarget: boolean = false) {
    let existingFactory: TypedPropertyDescriptor<AnyModuleFactory> | undefined;
    let moduleFactoriesWithFactory: AnyWebpackRequire["m"] | undefined;
    for (const wreq of allWebpackInstances) {
        if (ignoreExistingInTarget && wreq.m === moduleFactoriesTarget) continue;

        if (Reflect.getOwnPropertyDescriptor(wreq.m, id) != null) {
            existingFactory = Reflect.getOwnPropertyDescriptor(wreq.m, id);
            moduleFactoriesWithFactory = wreq.m;
            break;
        }
    }

    if (existingFactory != null) {
        // If existingFactory exists in any Webpack instance, it's either wrapped in defineModuleFactoryGetter, or it has already been required.
        // So define the descriptor of it on this current Webpack instance (if it doesn't exist already), call Reflect.set with the new original,
        // and let the correct logic apply (normal set, or defineModuleFactoryGetter setter)

        if (moduleFactoriesWithFactory !== moduleFactoriesTarget) {
            Reflect.defineProperty(moduleFactoriesTarget, id, existingFactory);
        }

        // Persist $$vencordPatchedSource in the new original factory, if the patched one has already been required
        if (IS_DEV && existingFactory.value != null) {
            newFactory.$$vencordPatchedSource = existingFactory.value.$$vencordPatchedSource;
        }

        return Reflect.set(moduleFactoriesTarget, id, newFactory, moduleFactoriesTarget);
    }

    return false;
}

/**
 * Notify all factory listeners.
 *
 * @param factory The original factory to notify for
 */
function notifyFactoryListeners(factory: AnyModuleFactory) {
    for (const factoryListener of factoryListeners) {
        try {
            factoryListener(factory);
        } catch (err) {
            logger.error("Error in Webpack factory listener:\n", err, factoryListener);
        }
    }
}

/**
 * Define the getter for returning the patched version of the module factory.
 *
 * If eagerPatches is enabled, the factory argument should already be the patched version, else it will be the original
 * and only be patched when accessed for the first time.
 *
 * @param id The id of the module
 * @param factory The original or patched module factory
 */
function defineModulesFactoryGetter(id: PropertyKey, factory: WrappedModuleFactory) {
    const descriptor: PropertyDescriptor = {
        get() {
            // $$vencordOriginal means the factory is already patched
            if (!shouldPatchFactories || factory.$$vencordOriginal != null) {
                return factory;
            }

            return (factory = wrapAndPatchFactory(id, factory));
        },
        set(newFactory: AnyModuleFactory) {
            if (IS_DEV && factory.$$vencordPatchedSource != null) {
                newFactory.$$vencordPatchedSource = factory.$$vencordPatchedSource;
            }

            if (factory.$$vencordOriginal != null) {
                factory.toString = newFactory.toString.bind(newFactory);
                factory.$$vencordOriginal = newFactory;
            } else {
                factory = newFactory;
            }
        }
    };

    // Define the getter in all the module factories objects. Patches are only executed once, so make sure all module factories object
    // have the patched version
    for (const wreq of allWebpackInstances) {
        define(wreq.m, id, descriptor);
    }
}

/**
 * Wraps and patches a module factory.
 *
 * @param id The id of the module
 * @param factory The original or patched module factory
 * @returns The wrapper for the patched module factory
 */
function wrapAndPatchFactory(id: PropertyKey, originalFactory: AnyModuleFactory) {
    const patchedFactory = patchFactory(id, originalFactory);

    const wrappedFactory: WrappedModuleFactory = function (...args) {
        // Restore the original factory in all the module factories objects. We want to make sure the original factory is restored properly, no matter what is the Webpack instance
        for (const wreq of allWebpackInstances) {
            define(wreq.m, id, { value: wrappedFactory.$$vencordOriginal });
        }

        // eslint-disable-next-line prefer-const
        let [module, exports, require] = args;

        if (wreq == null) {
            if (!wreqFallbackApplied) {
                wreqFallbackApplied = true;

                // Make sure the require argument is actually the WebpackRequire function
                if (typeof require === "function" && require.m != null) {
                    const { stack } = new Error();
                    const webpackInstanceFileName = stack?.match(/\/assets\/(.+?\.js)/)?.[1];

                    logger.warn(
                        "WebpackRequire was not initialized, falling back to WebpackRequire passed to the first called patched module factory (" +
                        `id: ${String(id)}` + interpolateIfDefined`, WebpackInstance origin: ${webpackInstanceFileName}` +
                        ")"
                    );

                    _initWebpack(require as WebpackRequire);
                } else if (IS_DEV) {
                    logger.error("WebpackRequire was not initialized, running modules without patches instead.");
                    return wrappedFactory.$$vencordOriginal!.apply(this, args);
                }
            } else if (IS_DEV) {
                return wrappedFactory.$$vencordOriginal!.apply(this, args);
            }
        }

        let factoryReturn: unknown;
        try {
            // Call the patched factory
            factoryReturn = patchedFactory.apply(this, args);
        } catch (err) {
            // Just re-throw Discord errors
            if (patchedFactory === originalFactory) {
                throw err;
            }

            logger.error("Error in patched module factory:\n", err);
            return wrappedFactory.$$vencordOriginal!.apply(this, args);
        }

        exports = module.exports;
        if (exports == null) return factoryReturn;

<<<<<<< HEAD
        // There are (at the time of writing) 11 modules exporting the window
        // Make these non enumerable to improve webpack search performance
        if (typeof require === "function") {
            let foundWindow = false;

            if (exports === window) {
                foundWindow = true;
            } else if (typeof exports === "object") {
                if (exports.default === window) {
                    foundWindow = true;
                } else {
                    for (const exportKey in exports) if (exportKey.length <= 3) {
                        if (exports[exportKey] === window) {
                            foundWindow = true;
=======
            if (require.c) {
                let shouldMakeNonEnumerable = false;

                nonEnumerableChecking: {
                    // There are (at the time of writing) 11 modules exporting the window,
                    // and also modules exporting DOMTokenList, which breaks webpack finding
                    // Make these non enumerable to improve search performance and avoid erros
                    if (exports === window || exports[Symbol.toStringTag] === "DOMTokenList") {
                        shouldMakeNonEnumerable = true;
                        break nonEnumerableChecking;
                    }

                    if (typeof exports !== "object") {
                        break nonEnumerableChecking;
                    }

                    if (exports.default === window || exports.default?.[Symbol.toStringTag] === "DOMTokenList") {
                        shouldMakeNonEnumerable = true;
                        break nonEnumerableChecking;
                    }

                    for (const nested in exports) {
                        if (exports[nested] === window || exports[nested]?.[Symbol.toStringTag] === "DOMTokenList") {
                            shouldMakeNonEnumerable = true;
                            break nonEnumerableChecking;
>>>>>>> 33d4f13a
                        }
                    }
                }
            }

<<<<<<< HEAD
            if (foundWindow) {
                if (require.c != null) {
=======
                if (shouldMakeNonEnumerable) {
>>>>>>> 33d4f13a
                    Object.defineProperty(require.c, id, {
                        value: require.c[id],
                        enumerable: false,
                        configurable: true,
                        writable: true
                    });
                }

                return factoryReturn;
            }
        }

        for (const callback of moduleListeners) {
            try {
                callback(exports, id);
            } catch (err) {
                logger.error("Error in Webpack module listener:\n", err, callback);
            }
        }

        for (const [filter, callback] of subscriptions) {
            try {

                if (filter(exports)) {
                    subscriptions.delete(filter);
                    callback(exports, id);
                    continue;
                }

                if (typeof exports !== "object") {
                    continue;
                }

                if (exports.default != null && filter(exports.default)) {
                    subscriptions.delete(filter);
                    callback(exports.default, id);
                    continue;
                }

                for (const exportKey in exports) if (exportKey.length <= 3) {
                    const exportValue = exports[exportKey];

                    if (exportValue != null && filter(exportValue)) {
                        subscriptions.delete(filter);
<<<<<<< HEAD
                        callback(exportValue, id);
                        break;
=======
                        callback(exports, id);
                    } else if (typeof exports === "object") {
                        if (exports.default && filter(exports.default)) {
                            subscriptions.delete(filter);
                            callback(exports.default, id);
                        } else {
                            for (const nested in exports) {
                                if (exports[nested] && filter(exports[nested])) {
                                    subscriptions.delete(filter);
                                    callback(exports[nested], id);
                                }
                            }
                        }
>>>>>>> 33d4f13a
                    }
                }
            } catch (err) {
                logger.error("Error while firing callback for Webpack waitFor subscription:\n", err, filter, callback);
            }
        }

        return factoryReturn;
    };

    wrappedFactory.toString = originalFactory.toString.bind(originalFactory);
    wrappedFactory.$$vencordOriginal = originalFactory;

    if (IS_DEV && patchedFactory !== originalFactory) {
        const patchedSource = String(patchedFactory);

        wrappedFactory.$$vencordPatchedSource = patchedSource;
        originalFactory.$$vencordPatchedSource = patchedSource;
    }

    return wrappedFactory;
}

/**
 * Patches a module factory.
 *
 * @param id The id of the module
 * @param factory The original module factory
 * @returns The patched module factory
 */
function patchFactory(id: PropertyKey, factory: AnyModuleFactory) {
    // 0, prefix to turn it into an expression: 0,function(){} would be invalid syntax without the 0,
    let code: string = "0," + String(factory);
    let patchedFactory = factory;

    const patchedBy = new Set<string>();

    for (let i = 0; i < patches.length; i++) {
        const patch = patches[i];

        const moduleMatches = typeof patch.find === "string"
            ? code.includes(patch.find)
            : (patch.find.global && (patch.find.lastIndex = 0), patch.find.test(code));

        if (!moduleMatches) continue;

        if (
            !Settings.eagerPatches &&
            (patch.fromBuild != null && getBuildNumber() !== -1 && getBuildNumber() < patch.fromBuild) ||
            (patch.toBuild != null && getBuildNumber() !== -1 && getBuildNumber() > patch.toBuild)
        ) {
            continue;
        }

        patchedBy.add(patch.plugin);

        const executePatch = traceFunctionWithResults(`patch by ${patch.plugin}`, (match: string | RegExp, replace: string) => {
            if (match instanceof RegExp && match.global) {
                match.lastIndex = 0;
            }

            return code.replace(match, replace);
        });
        const previousCode = code;
        const previousFactory = factory;

        // We change all patch.replacement to array in plugins/index
        for (const replacement of patch.replacement as PatchReplacement[]) {
            if (
                !Settings.eagerPatches &&
                (replacement.fromBuild != null && getBuildNumber() !== -1 && getBuildNumber() < replacement.fromBuild) ||
                (replacement.toBuild != null && getBuildNumber() !== -1 && getBuildNumber() > replacement.toBuild)
            ) {
                continue;
            }

            const lastCode = code;
            const lastFactory = factory;

            try {
                const [newCode, totalTime] = executePatch(replacement.match, replacement.replace as string);

                if (IS_REPORTER) {
                    patchTimings.push([patch.plugin, id, replacement.match, totalTime]);
                }

                if (newCode === code) {
                    if (!patch.noWarn) {
                        logger.warn(`Patch by ${patch.plugin} had no effect (Module id is ${String(id)}): ${replacement.match}`);
                        if (IS_DEV) {
                            logger.debug("Function Source:\n", code);
                        }
                    }

                    if (patch.group) {
                        logger.warn(`Undoing patch group ${patch.find} by ${patch.plugin} because replacement ${replacement.match} had no effect`);
                        code = previousCode;
                        patchedFactory = previousFactory;
                        patchedBy.delete(patch.plugin);
                        break;
                    }

                    continue;
                }

                code = newCode;
                patchedFactory = (0, eval)(`// Webpack Module ${String(id)} - Patched by ${[...patchedBy].join(", ")}\n${newCode}\n//# sourceURL=WebpackModule${String(id)}`);
            } catch (err) {
                logger.error(`Patch by ${patch.plugin} errored (Module id is ${String(id)}): ${replacement.match}\n`, err);

                if (IS_DEV) {
                    const changeSize = code.length - lastCode.length;
                    const match = lastCode.match(replacement.match)!;

                    // Use 200 surrounding characters of context
                    const start = Math.max(0, match.index! - 200);
                    const end = Math.min(lastCode.length, match.index! + match[0].length + 200);
                    // (changeSize may be negative)
                    const endPatched = end + changeSize;

                    const context = lastCode.slice(start, end);
                    const patchedContext = code.slice(start, endPatched);

                    // inline require to avoid including it in !IS_DEV builds
                    const diff = (require("diff") as typeof import("diff")).diffWordsWithSpace(context, patchedContext);
                    let fmt = "%c %s ";
                    const elements: string[] = [];
                    for (const d of diff) {
                        const color = d.removed
                            ? "red"
                            : d.added
                                ? "lime"
                                : "grey";
                        fmt += "%c%s";
                        elements.push("color:" + color, d.value);
                    }

                    logger.errorCustomFmt(...Logger.makeTitle("white", "Before"), context);
                    logger.errorCustomFmt(...Logger.makeTitle("white", "After"), patchedContext);
                    const [titleFmt, ...titleElements] = Logger.makeTitle("white", "Diff");
                    logger.errorCustomFmt(titleFmt + fmt, ...titleElements, ...elements);
                }

                patchedBy.delete(patch.plugin);

                if (patch.group) {
                    logger.warn(`Undoing patch group ${patch.find} by ${patch.plugin} because replacement ${replacement.match} errored`);
                    code = previousCode;
                    patchedFactory = previousFactory;
                    break;
                }

                code = lastCode;
                patchedFactory = lastFactory;
            }
        }

        if (!patch.all) patches.splice(i--, 1);
    }

    return patchedFactory;
}<|MERGE_RESOLUTION|>--- conflicted
+++ resolved
@@ -327,59 +327,39 @@
         exports = module.exports;
         if (exports == null) return factoryReturn;
 
-<<<<<<< HEAD
         // There are (at the time of writing) 11 modules exporting the window
         // Make these non enumerable to improve webpack search performance
         if (typeof require === "function") {
-            let foundWindow = false;
-
-            if (exports === window) {
-                foundWindow = true;
-            } else if (typeof exports === "object") {
-                if (exports.default === window) {
-                    foundWindow = true;
-                } else {
-                    for (const exportKey in exports) if (exportKey.length <= 3) {
-                        if (exports[exportKey] === window) {
-                            foundWindow = true;
-=======
-            if (require.c) {
-                let shouldMakeNonEnumerable = false;
-
-                nonEnumerableChecking: {
-                    // There are (at the time of writing) 11 modules exporting the window,
-                    // and also modules exporting DOMTokenList, which breaks webpack finding
-                    // Make these non enumerable to improve search performance and avoid erros
-                    if (exports === window || exports[Symbol.toStringTag] === "DOMTokenList") {
+            let shouldMakeNonEnumerable = false;
+
+            nonEnumerableChecking: {
+                // There are (at the time of writing) 11 modules exporting the window,
+                // and also modules exporting DOMTokenList, which breaks webpack finding
+                // Make these non enumerable to improve search performance and avoid erros
+                if (exports === window || exports[Symbol.toStringTag] === "DOMTokenList") {
+                    shouldMakeNonEnumerable = true;
+                    break nonEnumerableChecking;
+                }
+
+                if (typeof exports !== "object") {
+                    break nonEnumerableChecking;
+                }
+
+                if (exports.default === window || exports.default?.[Symbol.toStringTag] === "DOMTokenList") {
+                    shouldMakeNonEnumerable = true;
+                    break nonEnumerableChecking;
+                }
+
+                for (const exportKey in exports) {
+                    if (exports[exportKey] === window || exports[exportKey]?.[Symbol.toStringTag] === "DOMTokenList") {
                         shouldMakeNonEnumerable = true;
                         break nonEnumerableChecking;
                     }
-
-                    if (typeof exports !== "object") {
-                        break nonEnumerableChecking;
-                    }
-
-                    if (exports.default === window || exports.default?.[Symbol.toStringTag] === "DOMTokenList") {
-                        shouldMakeNonEnumerable = true;
-                        break nonEnumerableChecking;
-                    }
-
-                    for (const nested in exports) {
-                        if (exports[nested] === window || exports[nested]?.[Symbol.toStringTag] === "DOMTokenList") {
-                            shouldMakeNonEnumerable = true;
-                            break nonEnumerableChecking;
->>>>>>> 33d4f13a
-                        }
-                    }
-                }
-            }
-
-<<<<<<< HEAD
-            if (foundWindow) {
+                }
+            }
+
+            if (shouldMakeNonEnumerable) {
                 if (require.c != null) {
-=======
-                if (shouldMakeNonEnumerable) {
->>>>>>> 33d4f13a
                     Object.defineProperty(require.c, id, {
                         value: require.c[id],
                         enumerable: false,
@@ -419,29 +399,13 @@
                     continue;
                 }
 
-                for (const exportKey in exports) if (exportKey.length <= 3) {
+                for (const exportKey in exports) {
                     const exportValue = exports[exportKey];
 
                     if (exportValue != null && filter(exportValue)) {
                         subscriptions.delete(filter);
-<<<<<<< HEAD
                         callback(exportValue, id);
                         break;
-=======
-                        callback(exports, id);
-                    } else if (typeof exports === "object") {
-                        if (exports.default && filter(exports.default)) {
-                            subscriptions.delete(filter);
-                            callback(exports.default, id);
-                        } else {
-                            for (const nested in exports) {
-                                if (exports[nested] && filter(exports[nested])) {
-                                    subscriptions.delete(filter);
-                                    callback(exports[nested], id);
-                                }
-                            }
-                        }
->>>>>>> 33d4f13a
                     }
                 }
             } catch (err) {
