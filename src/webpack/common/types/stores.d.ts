--- conflicted
+++ resolved
@@ -39,11 +39,8 @@
     registerActionHandlers: GenericFunction;
     syncWith: GenericFunction;
     waitFor: GenericFunction;
-<<<<<<< HEAD
-=======
 
     static getAll(): FluxStore[];
->>>>>>> 13d47d91
 }
 
 export class FluxEmitter {
