/*
 * Vencord, a modification for Discord's desktop app
 * Copyright (c) 2023 Vendicated and contributors
 *
 * This program is free software: you can redistribute it and/or modify
 * it under the terms of the GNU General Public License as published by
 * the Free Software Foundation, either version 3 of the License, or
 * (at your option) any later version.
 *
 * This program is distributed in the hope that it will be useful,
 * but WITHOUT ANY WARRANTY; without even the implied warranty of
 * MERCHANTABILITY or FITNESS FOR A PARTICULAR PURPOSE.  See the
 * GNU General Public License for more details.
 *
 * You should have received a copy of the GNU General Public License
 * along with this program.  If not, see <https://www.gnu.org/licenses/>.
*/

import { Channel, Guild, GuildMember, User } from "discord-types/general";
import type { ReactNode } from "react";
import { LiteralUnion } from "type-fest";

import type { FluxEvents } from "./fluxEvents";
import { i18nMessages } from "./i18nMessages";

export { FluxEvents };

export interface FluxDispatcher {
    _actionHandlers: any;
    _subscriptions: any;
    dispatch(event: { [key: string]: unknown; type: FluxEvents; }): Promise<void>;
    isDispatching(): boolean;
    subscribe(event: FluxEvents, callback: (data: any) => void): void;
    unsubscribe(event: FluxEvents, callback: (data: any) => void): void;
    wait(callback: () => void): void;
}

export type Parser = Record<
    | "parse"
    | "parseTopic"
    | "parseEmbedTitle"
    | "parseInlineReply"
    | "parseGuildVerificationFormRule"
    | "parseGuildEventDescription"
    | "parseAutoModerationSystemMessage"
    | "parseForumPostGuidelines"
    | "parseForumPostMostRecentMessage",
    (content: string, inline?: boolean, state?: Record<string, any>) => ReactNode[]
> & Record<"defaultRules" | "guildEventRules", Record<string, Record<"react" | "html" | "parse" | "match" | "order", any>>>;

export interface Alerts {
    show(alert: {
        title: any;
        body: React.ReactNode;
        className?: string;
        confirmColor?: string;
        cancelText?: string;
        confirmText?: string;
        secondaryConfirmText?: string;
        onCancel?(): void;
        onConfirm?(): void;
        onConfirmSecondary?(): void;
        onCloseCallback?(): void;
    }): void;
    /** This is a noop, it does nothing. */
    close(): void;
}

export interface SnowflakeUtils {
    fromTimestamp(timestamp: number): string;
    extractTimestamp(snowflake: string): number;
    age(snowflake: string): number;
    atPreviousMillisecond(snowflake: string): string;
    compare(snowflake1?: string, snowflake2?: string): number;
}

interface RestRequestData {
    url: string;
    query?: Record<string, any>;
    body?: Record<string, any>;
    oldFormErrors?: boolean;
    retries?: number;
}

export type RestAPI = Record<"del" | "get" | "patch" | "post" | "put", (data: RestRequestData) => Promise<any>>;

export type Permissions = "ADD_REACTIONS"
    | "ADMINISTRATOR"
    | "ATTACH_FILES"
    | "BAN_MEMBERS"
    | "CHANGE_NICKNAME"
    | "CONNECT"
    | "CREATE_EVENTS"
    | "CREATE_GUILD_EXPRESSIONS"
    | "CREATE_INSTANT_INVITE"
    | "CREATE_PRIVATE_THREADS"
    | "CREATE_PUBLIC_THREADS"
    | "DEAFEN_MEMBERS"
    | "EMBED_LINKS"
    | "KICK_MEMBERS"
    | "MANAGE_CHANNELS"
    | "MANAGE_EVENTS"
    | "MANAGE_GUILD"
    | "MANAGE_GUILD_EXPRESSIONS"
    | "MANAGE_MESSAGES"
    | "MANAGE_NICKNAMES"
    | "MANAGE_ROLES"
    | "MANAGE_THREADS"
    | "MANAGE_WEBHOOKS"
    | "MENTION_EVERYONE"
    | "MODERATE_MEMBERS"
    | "MOVE_MEMBERS"
    | "MUTE_MEMBERS"
    | "PRIORITY_SPEAKER"
    | "READ_MESSAGE_HISTORY"
    | "REQUEST_TO_SPEAK"
    | "SEND_MESSAGES"
    | "SEND_MESSAGES_IN_THREADS"
    | "SEND_POLLS"
    | "SEND_TTS_MESSAGES"
    | "SEND_VOICE_MESSAGES"
    | "SET_VOICE_CHANNEL_STATUS"
    | "SPEAK"
    | "STREAM"
    | "USE_APPLICATION_COMMANDS"
    | "USE_CLYDE_AI"
    | "USE_EMBEDDED_ACTIVITIES"
    | "USE_EXTERNAL_APPS"
    | "USE_EXTERNAL_EMOJIS"
    | "USE_EXTERNAL_SOUNDS"
    | "USE_EXTERNAL_STICKERS"
    | "USE_SOUNDBOARD"
    | "USE_VAD"
    | "VIEW_AUDIT_LOG"
    | "VIEW_CHANNEL"
    | "VIEW_CREATOR_MONETIZATION_ANALYTICS"
    | "VIEW_GUILD_ANALYTICS";

export type PermissionsBits = Record<Permissions, bigint>;

export interface Locale {
    name: string;
    value: string;
    localizedName: string;
}

export interface LocaleInfo {
    code: string;
    enabled: boolean;
    name: string;
    englishName: string;
    postgresLang: string;
}

export interface i18n {
    getAvailableLocales(): Locale[];
    getLanguages(): LocaleInfo[];
    getDefaultLocale(): string;
    getLocale(): string;
    getLocaleInfo(): LocaleInfo;
    setLocale(locale: string): void;

    loadPromise: Promise<void>;

    Messages: Record<i18nMessages, any>;
}

export interface Clipboard {
    copy(text: string): void;
    SUPPORTS_COPY: boolean;
}

export interface NavigationRouter {
    back(): void;
    forward(): void;
    transitionTo(path: string, ...args: unknown[]): void;
    transitionToGuild(guildId: string, ...args: unknown[]): void;
}

export interface IconUtils {
    getUserAvatarURL(user: User, canAnimate?: boolean, size?: number, format?: string): string;
    getDefaultAvatarURL(id: string, discriminator?: string): string;
    getUserBannerURL(data: { id: string, banner: string, canAnimate?: boolean, size: number; }): string | undefined;
    getAvatarDecorationURL(dara: { avatarDecoration: string, size: number; canCanimate?: boolean; }): string | undefined;

    getGuildMemberAvatarURL(member: GuildMember, canAnimate?: string): string | null;
    getGuildMemberAvatarURLSimple(data: { guildId: string, userId: string, avatar: string, canAnimate?: boolean; size?: number; }): string;
    getGuildMemberBannerURL(data: { id: string, guildId: string, banner: string, canAnimate?: boolean, size: number; }): string | undefined;

    getGuildIconURL(data: { id: string, icon?: string, size?: number, canAnimate?: boolean; }): string | undefined;
    getGuildBannerURL(guild: Guild, canAnimate?: boolean): string | null;

    getChannelIconURL(data: { id: string; icon?: string; applicationId?: string; size?: number; }): string | undefined;
    getEmojiURL(data: { id: string, animated: boolean, size: number, forcePNG?: boolean; }): string;

    hasAnimatedGuildIcon(guild: Guild): boolean;
    isAnimatedIconHash(hash: string): boolean;

    getGuildSplashURL: any;
    getGuildDiscoverySplashURL: any;
    getGuildHomeHeaderURL: any;
    getResourceChannelIconURL: any;
    getNewMemberActionIconURL: any;
    getGuildTemplateIconURL: any;
    getApplicationIconURL: any;
    getGameAssetURL: any;
    getVideoFilterAssetURL: any;

    getGuildMemberAvatarSource: any;
    getUserAvatarSource: any;
    getGuildSplashSource: any;
    getGuildDiscoverySplashSource: any;
    makeSource: any;
    getGameAssetSource: any;
    getGuildIconSource: any;
    getGuildTemplateIconSource: any;
    getGuildBannerSource: any;
    getGuildHomeHeaderSource: any;
    getChannelIconSource: any;
    getApplicationIconSource: any;
    getAnimatableSourceWithFallback: any;
}

<<<<<<< HEAD
export interface UserUtils {
    getUser: (id: string) => Promise<User>;
}

export interface UploadHandler {
    promptToUpload: (files: File[], channel: Channel, draftType: Number) => void;
}

export interface ApplicationAssetUtils {
    fetchAssetIds: (applicationId: string, e: string[]) => Promise<string[]>;
}
=======
export interface Constants {
    Endpoints: Record<string, any>;
    UserFlags: Record<string, number>;
    FriendsSections: Record<string, string>;
}

export interface ExpressionPickerStore {
    closeExpressionPicker(activeViewType?: any): void;
    openExpressionPicker(activeView: LiteralUnion<"emoji" | "gif" | "sticker", string>, activeViewType?: any): void;
}

export interface BrowserWindowFeatures {
    toolbar?: boolean;
    menubar?: boolean;
    location?: boolean;
    directories?: boolean;
    width?: number;
    height?: number;
    defaultWidth?: number;
    defaultHeight?: number;
    left?: number;
    top?: number;
    defaultAlwaysOnTop?: boolean;
    movable?: boolean;
    resizable?: boolean;
    frame?: boolean;
    alwaysOnTop?: boolean;
    hasShadow?: boolean;
    transparent?: boolean;
    skipTaskbar?: boolean;
    titleBarStyle?: string | null;
    backgroundColor?: string;
}

export interface PopoutActions {
    open(key: string, render: (windowKey: string) => ReactNode, features?: BrowserWindowFeatures);
    close(key: string): void;
    setAlwaysOnTop(key: string, alwaysOnTop: boolean): void;
}
>>>>>>> a43d5d59
<|MERGE_RESOLUTION|>--- conflicted
+++ resolved
@@ -221,7 +221,6 @@
     getAnimatableSourceWithFallback: any;
 }
 
-<<<<<<< HEAD
 export interface UserUtils {
     getUser: (id: string) => Promise<User>;
 }
@@ -233,7 +232,7 @@
 export interface ApplicationAssetUtils {
     fetchAssetIds: (applicationId: string, e: string[]) => Promise<string[]>;
 }
-=======
+
 export interface Constants {
     Endpoints: Record<string, any>;
     UserFlags: Record<string, number>;
@@ -272,5 +271,4 @@
     open(key: string, render: (windowKey: string) => ReactNode, features?: BrowserWindowFeatures);
     close(key: string): void;
     setAlwaysOnTop(key: string, alwaysOnTop: boolean): void;
-}
->>>>>>> a43d5d59
+}