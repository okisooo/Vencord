--- conflicted
+++ resolved
@@ -16,11 +16,7 @@
  * along with this program.  If not, see <https://www.gnu.org/licenses/>.
 */
 
-<<<<<<< HEAD
 import { Channel, Guild, GuildMember, User } from "discord-types/general";
-=======
-import { Guild, GuildMember, User } from "discord-types/general";
->>>>>>> b333deb7
 import type { ReactNode } from "react";
 import { LiteralUnion } from "type-fest";
 
