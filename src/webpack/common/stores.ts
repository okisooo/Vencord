--- conflicted
+++ resolved
@@ -16,16 +16,10 @@
  * along with this program.  If not, see <https://www.gnu.org/licenses/>.
 */
 
-import { proxyLazy } from "@utils/lazy";
 import type * as Stores from "discord-types/stores";
 
 // eslint-disable-next-line path-alias/no-relative
-<<<<<<< HEAD
-import { findByProps, findStore } from "../webpack";
-=======
-import { findByProps, findByPropsLazy } from "../webpack";
-import { waitForStore } from "./internal";
->>>>>>> f04bd8a7
+import { filters, find, findByProps, findStore } from "../webpack";
 import * as t from "./types/stores";
 
 export const Flux = findByProps<t.Flux>("connectStores");
@@ -77,38 +71,9 @@
  *
  * @example const user = useStateFromStores([UserStore], () => UserStore.getCurrentUser(), null, (old, current) => old.id === current.id);
  */
-<<<<<<< HEAD
-export const { useStateFromStores }: {
-    useStateFromStores: <T>(
-        stores: t.FluxStore[],
-        mapper: () => T,
-        idk?: any,
-        isEqual?: (old: T, newer: T) => boolean
-    ) => T;
-}
-    = findByProps("useStateFromStores");
-=======
-export const useStateFromStores = proxyLazy(() => findByProps("useStateFromStores").useStateFromStores) as <T>(
+export const useStateFromStores = find(filters.byProps("useStateFromStores"), m => m.useStateFromStores) as <T>(
     stores: t.FluxStore[],
     mapper: () => T,
     dependencies?: any,
     isEqual?: (old: T, newer: T) => boolean
-) => T;
-
-waitForStore("DraftStore", s => DraftStore = s);
-waitForStore("UserStore", s => UserStore = s);
-waitForStore("UserProfileStore", m => UserProfileStore = m);
-waitForStore("ChannelStore", m => ChannelStore = m);
-waitForStore("SelectedChannelStore", m => SelectedChannelStore = m);
-waitForStore("SelectedGuildStore", m => SelectedGuildStore = m);
-waitForStore("GuildStore", m => GuildStore = m);
-waitForStore("GuildMemberStore", m => GuildMemberStore = m);
-waitForStore("RelationshipStore", m => RelationshipStore = m);
-waitForStore("PermissionStore", m => PermissionStore = m);
-waitForStore("PresenceStore", m => PresenceStore = m);
-waitForStore("ReadStateStore", m => ReadStateStore = m);
-waitForStore("GuildChannelStore", m => GuildChannelStore = m);
-waitForStore("MessageStore", m => MessageStore = m);
-waitForStore("WindowStore", m => WindowStore = m);
-waitForStore("EmojiStore", m => EmojiStore = m);
->>>>>>> f04bd8a7
+) => T;