--- conflicted
+++ resolved
@@ -121,17 +121,11 @@
 
 export const PermissionsBits = find<t.PermissionsBits>(m => typeof m.Permissions?.ADMINISTRATOR === "bigint", m => m.Permissions);
 
-<<<<<<< HEAD
 export const zustandCreate = findByCode<typeof import("zustand").default>("will be removed in v4");
 
 const persistFilter = filters.byCode("[zustand persist middleware]");
-export const zustandPersist = find<typeof import("zustand/middleware").persist>(m => m.persist && persistFilter(m.persist), m => m.persist);
-=======
+export const zustandPersist = find(m => m.persist && persistFilter(m.persist), m => m.persist);
 export const zustandCreate = findByCodeLazy("will be removed in v4");
-
-const persistFilter = filters.byCode("[zustand persist middleware]");
-export const { persist: zustandPersist } = findLazy(m => m.persist && persistFilter(m.persist));
->>>>>>> c3757a2a
 
 export const MessageActions = findByProps("editMessage", "sendMessage");
 export const UserProfileActions = findByProps("openUserProfileModal", "closeUserProfileModal");
