/*
 * Vencord, a Discord client mod
 * Copyright (c) 2024 Vendicated and contributors
 * SPDX-License-Identifier: GPL-3.0-or-later
 */

import { Settings } from "@api/Settings";
import { Logger } from "@utils/Logger";
import { SYM_PROXY_INNER_GET, SYM_PROXY_INNER_VALUE } from "@utils/proxyInner";
import * as Webpack from "@webpack";
<<<<<<< HEAD
import { wreq } from "@webpack";
import { addPatch, patches } from "plugins";
=======
import { patches } from "plugins";
>>>>>>> a1881bff

import { loadLazyChunks } from "./loadLazyChunks";

const ReporterLogger = new Logger("Reporter");

async function runReporter() {
    try {
<<<<<<< HEAD
        // Enable eagerPatches to make all patches apply regardless of the module being required
        Settings.eagerPatches = true;

        // The main patch for starting the reporter chunk loading
        addPatch({
            find: '"Could not find app-mount"',
            replacement: {
                match: /(?<="use strict";)/,
                replace: "Vencord.Webpack._initReporter();"
            }
        }, "Vencord Reporter");

        // @ts-ignore
        Vencord.Webpack._initReporter = function () {
            // initReporter is called in the patched entry point of Discord
            // setImmediate to only start searching for lazy chunks after Discord initialized the app
            setTimeout(() => {
                ReporterLogger.log("Loading all chunks...");

                Webpack.factoryListeners.add(factory => {
                    // setImmediate to avoid blocking the factory patching execution while checking for lazy chunks
                    setTimeout(() => {
                        let isResolved = false;
                        searchAndLoadLazyChunks(String(factory))
                            .then(() => isResolved = true)
                            .catch(() => isResolved = true);

                        chunksSearchPromises.push(() => isResolved);
                    }, 0);
                });

                for (const factoryId in wreq.m) {
                    let isResolved = false;
                    searchAndLoadLazyChunks(String(wreq.m[factoryId]))
                        .then(() => isResolved = true)
                        .catch(() => isResolved = true);

                    chunksSearchPromises.push(() => isResolved);
                }
            }, 0);
        };

        const validChunks = new Set<string>();
        const invalidChunks = new Set<string>();
        const deferredRequires = new Set<string>();

        let chunksSearchingResolve: (value: void | PromiseLike<void>) => void;
        const chunksSearchingDone = new Promise<void>(r => chunksSearchingResolve = r);

        // True if resolved, false otherwise
        const chunksSearchPromises = [] as Array<() => boolean>;

        const LazyChunkRegex = canonicalizeMatch(/(?:(?:Promise\.all\(\[)?(\i\.e\("[^)]+?"\)[^\]]*?)(?:\]\))?)\.then\(\i\.bind\(\i,"([^)]+?)"\)\)/g);

        async function searchAndLoadLazyChunks(factoryCode: string) {
            const lazyChunks = factoryCode.matchAll(LazyChunkRegex);
            const validChunkGroups = new Set<[chunkIds: string[], entryPoint: string]>();

            // Workaround for a chunk that depends on the ChannelMessage component but may be be force loaded before
            // the chunk containing the component
            const shouldForceDefer = factoryCode.includes(".Messages.GUILD_FEED_UNFEATURE_BUTTON_TEXT");

            await Promise.all(Array.from(lazyChunks).map(async ([, rawChunkIds, entryPoint]) => {
                const chunkIds = rawChunkIds ? Array.from(rawChunkIds.matchAll(Webpack.ChunkIdsRegex)).map(m => m[1]) : [];

                if (chunkIds.length === 0) {
                    return;
                }

                let invalidChunkGroup = false;

                for (const id of chunkIds) {
                    if (wreq.u(id) == null || wreq.u(id) === "undefined.js") continue;

                    const isWasm = await fetch(wreq.p + wreq.u(id))
                        .then(r => r.text())
                        .then(t => (IS_WEB && t.includes(".module.wasm")) || !t.includes("(this.webpackChunkdiscord_app=this.webpackChunkdiscord_app||[]).push"));

                    if (isWasm && IS_WEB) {
                        invalidChunks.add(id);
                        invalidChunkGroup = true;
                        continue;
                    }

                    validChunks.add(id);
                }

                if (!invalidChunkGroup) {
                    validChunkGroups.add([chunkIds, entryPoint]);
                }
            }));

            // Loads all found valid chunk groups
            await Promise.all(
                Array.from(validChunkGroups)
                    .map(([chunkIds]) =>
                        Promise.all(chunkIds.map(id => wreq.e(id)))
                    )
            );

            // Requires the entry points for all valid chunk groups
            for (const [, entryPoint] of validChunkGroups) {
                try {
                    if (shouldForceDefer) {
                        deferredRequires.add(entryPoint);
                        continue;
                    }

                    if (wreq.m[entryPoint]) wreq(entryPoint);
                } catch (err) {
                    console.error(err);
                }
            }

            // setImmediate to only check if all chunks were loaded after this function resolves
            // We check if all chunks were loaded every time a factory is loaded
            // If we are still looking for chunks in the other factories, the array will have that factory's chunk search promise not resolved
            // But, if all chunk search promises are resolved, this means we found every lazy chunk loaded by Discord code and manually loaded them
            setTimeout(() => {
                let allResolved = true;
=======
        ReporterLogger.log("Starting test...");
>>>>>>> a1881bff

        let loadLazyChunksResolve: (value: void | PromiseLike<void>) => void;
        const loadLazyChunksDone = new Promise<void>(r => loadLazyChunksResolve = r);

<<<<<<< HEAD
                    if (isResolved) {
                        // Remove finished promises to avoid having to iterate through a huge array everytime
                        chunksSearchPromises.splice(i--, 1);
                    } else {
                        allResolved = false;
                    }
                }

                if (allResolved) chunksSearchingResolve();
            }, 0);
        }

        await chunksSearchingDone;

        // Require deferred entry points
        for (const deferredRequire of deferredRequires) {
            wreq(deferredRequire);
        }

        // All chunks Discord has mapped to asset files, even if they are not used anymore
        const allChunks = [] as string[];

        // Matches "id" or id:
        for (const currentMatch of String(wreq.u).matchAll(/(?:"(\d+?)")|(?:(\d+?):)/g)) {
            const id = currentMatch[1] ?? currentMatch[2];
            if (id == null) continue;

            allChunks.push(id);
        }

        if (allChunks.length === 0) throw new Error("Failed to get all chunks");

        // Chunks that are not loaded (not used) by Discord code anymore
        const chunksLeft = allChunks.filter(id => {
            return !(validChunks.has(id) || invalidChunks.has(id));
        });

        await Promise.all(chunksLeft.map(async id => {
            const isWasm = await fetch(wreq.p + wreq.u(id))
                .then(r => r.text())
                .then(t => (IS_WEB && t.includes(".module.wasm")) || !t.includes("(this.webpackChunkdiscord_app=this.webpackChunkdiscord_app||[]).push"));

            // Loads and requires a chunk
            if (!isWasm) {
                await wreq.e(id);
                if (wreq.m[id]) wreq(id);
            }
        }));

        ReporterLogger.log("Finished loading all chunks!");
=======
        Webpack.beforeInitListeners.add(() => loadLazyChunks().then((loadLazyChunksResolve)));
        await loadLazyChunksDone;
>>>>>>> a1881bff

        for (const patch of patches) {
            if (!patch.all) {
                new Logger("WebpackInterceptor").warn(`Patch by ${patch.plugin} found no module (Module id is -): ${patch.find}`);
            }
        }

        await Promise.all(Webpack.webpackSearchHistory.map(async ([searchType, args]) => {
            args = [...args];

            try {
                let result = null as any;

                switch (searchType) {
                    case "webpackDependantLazy":
                    case "webpackDependantLazyComponent": {
                        const [factory] = args;
                        result = factory();
                        break;
                    }
                    case "extractAndLoadChunks": {
                        const [code, matcher] = args;

                        result = await Webpack.extractAndLoadChunks(code, matcher);
                        if (result === false) {
                            result = null;
                        }

                        break;
                    }
                    default: {
                        const findResult = args.shift();

                        if (findResult != null) {
                            if (findResult.$$vencordCallbackCalled != null && findResult.$$vencordCallbackCalled()) {
                                result = findResult;
                            }

                            if (findResult[SYM_PROXY_INNER_GET] != null) {
                                result = findResult[SYM_PROXY_INNER_VALUE];
                            }

                            if (findResult.$$vencordInner != null) {
                                result = findResult.$$vencordInner();
                            }
                        }

                        break;
                    }
                }

                if (result == null) {
                    throw "a rock at ben shapiro";
                }
            } catch (e) {
                let logMessage = searchType;

                let filterName = "";
                let parsedArgs = args;

                if (args[0].$$vencordProps != null) {
                    if (["find", "findComponent", "waitFor"].includes(searchType)) {
                        filterName = args[0].$$vencordProps[0];
                    }

                    parsedArgs = args[0].$$vencordProps.slice(1);
                }

                // if parsedArgs is the same as args, it means vencordProps of the filter was not available (like in normal filter functions),
                // so log the filter function instead
                if (
                    parsedArgs === args &&
                    ["waitFor", "find", "findComponent", "webpackDependantLazy", "webpackDependantLazyComponent"].includes(searchType)
                ) {
                    let filter = String(parsedArgs[0]);
                    if (filter.length > 150) {
                        filter = filter.slice(0, 147) + "...";
                    }

                    logMessage += `(${filter})`;
                } else if (searchType === "extractAndLoadChunks") {
                    let regexStr: string;
                    if (parsedArgs[1] === Webpack.DefaultExtractAndLoadChunksRegex) {
                        regexStr = "DefaultExtractAndLoadChunksRegex";
                    } else {
                        regexStr = String(parsedArgs[1]);
                    }

                    logMessage += `([${parsedArgs[0].map((arg: any) => `"${arg}"`).join(", ")}], ${regexStr})`;
                } else {
                    logMessage += `(${filterName.length ? `${filterName}(` : ""}${parsedArgs.map(arg => `"${arg}"`).join(", ")})${filterName.length ? ")" : ""}`;
                }

                ReporterLogger.log("Webpack Find Fail:", logMessage);
            }
        }));

        ReporterLogger.log("Finished test");
    } catch (e) {
        ReporterLogger.log("A fatal error occurred:", e);
    }
}

// Run after the Vencord object has been created
setTimeout(runReporter, 0);<|MERGE_RESOLUTION|>--- conflicted
+++ resolved
@@ -4,16 +4,10 @@
  * SPDX-License-Identifier: GPL-3.0-or-later
  */
 
-import { Settings } from "@api/Settings";
 import { Logger } from "@utils/Logger";
 import { SYM_PROXY_INNER_GET, SYM_PROXY_INNER_VALUE } from "@utils/proxyInner";
 import * as Webpack from "@webpack";
-<<<<<<< HEAD
-import { wreq } from "@webpack";
-import { addPatch, patches } from "plugins";
-=======
 import { patches } from "plugins";
->>>>>>> a1881bff
 
 import { loadLazyChunks } from "./loadLazyChunks";
 
@@ -21,189 +15,13 @@
 
 async function runReporter() {
     try {
-<<<<<<< HEAD
-        // Enable eagerPatches to make all patches apply regardless of the module being required
-        Settings.eagerPatches = true;
-
-        // The main patch for starting the reporter chunk loading
-        addPatch({
-            find: '"Could not find app-mount"',
-            replacement: {
-                match: /(?<="use strict";)/,
-                replace: "Vencord.Webpack._initReporter();"
-            }
-        }, "Vencord Reporter");
-
-        // @ts-ignore
-        Vencord.Webpack._initReporter = function () {
-            // initReporter is called in the patched entry point of Discord
-            // setImmediate to only start searching for lazy chunks after Discord initialized the app
-            setTimeout(() => {
-                ReporterLogger.log("Loading all chunks...");
-
-                Webpack.factoryListeners.add(factory => {
-                    // setImmediate to avoid blocking the factory patching execution while checking for lazy chunks
-                    setTimeout(() => {
-                        let isResolved = false;
-                        searchAndLoadLazyChunks(String(factory))
-                            .then(() => isResolved = true)
-                            .catch(() => isResolved = true);
-
-                        chunksSearchPromises.push(() => isResolved);
-                    }, 0);
-                });
-
-                for (const factoryId in wreq.m) {
-                    let isResolved = false;
-                    searchAndLoadLazyChunks(String(wreq.m[factoryId]))
-                        .then(() => isResolved = true)
-                        .catch(() => isResolved = true);
-
-                    chunksSearchPromises.push(() => isResolved);
-                }
-            }, 0);
-        };
-
-        const validChunks = new Set<string>();
-        const invalidChunks = new Set<string>();
-        const deferredRequires = new Set<string>();
-
-        let chunksSearchingResolve: (value: void | PromiseLike<void>) => void;
-        const chunksSearchingDone = new Promise<void>(r => chunksSearchingResolve = r);
-
-        // True if resolved, false otherwise
-        const chunksSearchPromises = [] as Array<() => boolean>;
-
-        const LazyChunkRegex = canonicalizeMatch(/(?:(?:Promise\.all\(\[)?(\i\.e\("[^)]+?"\)[^\]]*?)(?:\]\))?)\.then\(\i\.bind\(\i,"([^)]+?)"\)\)/g);
-
-        async function searchAndLoadLazyChunks(factoryCode: string) {
-            const lazyChunks = factoryCode.matchAll(LazyChunkRegex);
-            const validChunkGroups = new Set<[chunkIds: string[], entryPoint: string]>();
-
-            // Workaround for a chunk that depends on the ChannelMessage component but may be be force loaded before
-            // the chunk containing the component
-            const shouldForceDefer = factoryCode.includes(".Messages.GUILD_FEED_UNFEATURE_BUTTON_TEXT");
-
-            await Promise.all(Array.from(lazyChunks).map(async ([, rawChunkIds, entryPoint]) => {
-                const chunkIds = rawChunkIds ? Array.from(rawChunkIds.matchAll(Webpack.ChunkIdsRegex)).map(m => m[1]) : [];
-
-                if (chunkIds.length === 0) {
-                    return;
-                }
-
-                let invalidChunkGroup = false;
-
-                for (const id of chunkIds) {
-                    if (wreq.u(id) == null || wreq.u(id) === "undefined.js") continue;
-
-                    const isWasm = await fetch(wreq.p + wreq.u(id))
-                        .then(r => r.text())
-                        .then(t => (IS_WEB && t.includes(".module.wasm")) || !t.includes("(this.webpackChunkdiscord_app=this.webpackChunkdiscord_app||[]).push"));
-
-                    if (isWasm && IS_WEB) {
-                        invalidChunks.add(id);
-                        invalidChunkGroup = true;
-                        continue;
-                    }
-
-                    validChunks.add(id);
-                }
-
-                if (!invalidChunkGroup) {
-                    validChunkGroups.add([chunkIds, entryPoint]);
-                }
-            }));
-
-            // Loads all found valid chunk groups
-            await Promise.all(
-                Array.from(validChunkGroups)
-                    .map(([chunkIds]) =>
-                        Promise.all(chunkIds.map(id => wreq.e(id)))
-                    )
-            );
-
-            // Requires the entry points for all valid chunk groups
-            for (const [, entryPoint] of validChunkGroups) {
-                try {
-                    if (shouldForceDefer) {
-                        deferredRequires.add(entryPoint);
-                        continue;
-                    }
-
-                    if (wreq.m[entryPoint]) wreq(entryPoint);
-                } catch (err) {
-                    console.error(err);
-                }
-            }
-
-            // setImmediate to only check if all chunks were loaded after this function resolves
-            // We check if all chunks were loaded every time a factory is loaded
-            // If we are still looking for chunks in the other factories, the array will have that factory's chunk search promise not resolved
-            // But, if all chunk search promises are resolved, this means we found every lazy chunk loaded by Discord code and manually loaded them
-            setTimeout(() => {
-                let allResolved = true;
-=======
         ReporterLogger.log("Starting test...");
->>>>>>> a1881bff
 
         let loadLazyChunksResolve: (value: void | PromiseLike<void>) => void;
         const loadLazyChunksDone = new Promise<void>(r => loadLazyChunksResolve = r);
 
-<<<<<<< HEAD
-                    if (isResolved) {
-                        // Remove finished promises to avoid having to iterate through a huge array everytime
-                        chunksSearchPromises.splice(i--, 1);
-                    } else {
-                        allResolved = false;
-                    }
-                }
-
-                if (allResolved) chunksSearchingResolve();
-            }, 0);
-        }
-
-        await chunksSearchingDone;
-
-        // Require deferred entry points
-        for (const deferredRequire of deferredRequires) {
-            wreq(deferredRequire);
-        }
-
-        // All chunks Discord has mapped to asset files, even if they are not used anymore
-        const allChunks = [] as string[];
-
-        // Matches "id" or id:
-        for (const currentMatch of String(wreq.u).matchAll(/(?:"(\d+?)")|(?:(\d+?):)/g)) {
-            const id = currentMatch[1] ?? currentMatch[2];
-            if (id == null) continue;
-
-            allChunks.push(id);
-        }
-
-        if (allChunks.length === 0) throw new Error("Failed to get all chunks");
-
-        // Chunks that are not loaded (not used) by Discord code anymore
-        const chunksLeft = allChunks.filter(id => {
-            return !(validChunks.has(id) || invalidChunks.has(id));
-        });
-
-        await Promise.all(chunksLeft.map(async id => {
-            const isWasm = await fetch(wreq.p + wreq.u(id))
-                .then(r => r.text())
-                .then(t => (IS_WEB && t.includes(".module.wasm")) || !t.includes("(this.webpackChunkdiscord_app=this.webpackChunkdiscord_app||[]).push"));
-
-            // Loads and requires a chunk
-            if (!isWasm) {
-                await wreq.e(id);
-                if (wreq.m[id]) wreq(id);
-            }
-        }));
-
-        ReporterLogger.log("Finished loading all chunks!");
-=======
         Webpack.beforeInitListeners.add(() => loadLazyChunks().then((loadLazyChunksResolve)));
         await loadLazyChunksDone;
->>>>>>> a1881bff
 
         for (const patch of patches) {
             if (!patch.all) {
